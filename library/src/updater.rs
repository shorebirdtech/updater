// This file's job is to be the Rust API for the updater.

use std::fmt::{Debug, Display, Formatter};
use std::fs::{self};
use std::io::{Cursor, Read, Seek};
use std::path::{Path, PathBuf};

use anyhow::{bail, Context, Result};
use dyn_clone::DynClone;

use crate::cache::{PatchInfo, UpdaterState};
use crate::config::{current_arch, current_platform, set_config, with_config, UpdateConfig};
use crate::events::{EventType, PatchEvent};
use crate::logging::init_logging;
use crate::network::{
    download_to_path, patches_check_url, NetworkHooks, PatchCheckRequest, PatchCheckResponse,
};
use crate::updater_lock::{with_updater_thread_lock, UpdaterLockState};
use crate::yaml::YamlConfig;

// https://stackoverflow.com/questions/67087597/is-it-possible-to-use-rusts-log-info-for-tests
#[cfg(test)]
use std::{println as info, println as error, println as debug}; // Workaround to use println! for logs.

#[cfg(test)]
// Expose testing_reset_config for integration tests.
pub use crate::config::testing_reset_config;
#[cfg(test)]
pub use crate::network::{DownloadFileFn, Patch, PatchCheckRequestFn};

#[derive(Debug, PartialEq)]
pub enum UpdateStatus {
    NoUpdate,
    UpdateInstalled,
    UpdateHadError,
    UpdateIsBadPatch,
}

impl Display for UpdateStatus {
    fn fmt(&self, f: &mut Formatter<'_>) -> std::fmt::Result {
        match self {
            UpdateStatus::NoUpdate => write!(f, "No update"),
            UpdateStatus::UpdateInstalled => write!(f, "Update installed"),
            UpdateStatus::UpdateHadError => write!(f, "Update had error"),
            UpdateStatus::UpdateIsBadPatch => write!(
                f,
                "Update available but previously failed to install. Not installing."
            ),
        }
    }
}

/// Returned when a call to `init` is not successful.
#[derive(Debug, PartialEq)]
pub enum InitError {
    InvalidArgument(String, String),
    AlreadyInitialized,
    FailedToCleanUpFailedPatch,
}

impl std::error::Error for InitError {}

impl Display for InitError {
    fn fmt(&self, f: &mut Formatter) -> std::fmt::Result {
        match self {
            InitError::InvalidArgument(name, value) => {
                write!(f, "Invalid Argument: {name} -> {value}")
            }
            InitError::AlreadyInitialized => write!(f, "Shorebird has already been initialized."),
            InitError::FailedToCleanUpFailedPatch => {
                write!(f, "Failed to clean up after a failed patch.")
            }
        }
    }
}

/// Returned when a function that is part of the update lifecycle fails.
#[derive(Debug, PartialEq)]
pub enum UpdateError {
    InvalidState(String),
    BadServerResponse,
    FailedToSaveState,
    ConfigNotInitialized,
    UpdateAlreadyInProgress,
}

impl std::error::Error for UpdateError {}

impl Display for UpdateError {
    fn fmt(&self, f: &mut Formatter) -> std::fmt::Result {
        match self {
            UpdateError::InvalidState(msg) => write!(f, "Invalid State: {msg}"),
            UpdateError::FailedToSaveState => write!(f, "Failed to save state"),
            UpdateError::BadServerResponse => write!(f, "Bad server response"),
            UpdateError::ConfigNotInitialized => write!(f, "Config not initialized"),
            UpdateError::UpdateAlreadyInProgress => {
                write!(f, "Update already in progress")
            }
        }
    }
}

// `AppConfig` is the rust API.  `ResolvedConfig` is the internal storage.
// However rusty api would probably used `&str` instead of `String`,
// but making `&str` from `CStr*` is a bit of a pain.
pub struct AppConfig {
    pub app_storage_dir: String,
    pub code_cache_dir: String,
    pub release_version: String,
    pub original_libapp_paths: Vec<String>,
}

pub trait ReadSeek: Read + Seek {}

/// Provides an interface to get an opaque ReadSeek object for a given path.
/// This is used to provide a way to read the patch base file on iOS.
pub trait ExternalFileProvider: Debug + Send + DynClone {
    fn open(&self) -> anyhow::Result<Box<dyn ReadSeek>>;
}

// This is required for ExternalFileProvider to be used as a field in the Clone-able
// UpdateConfig struct.
dyn_clone::clone_trait_object!(ExternalFileProvider);

// On Android we don't use a direct path to libapp.so, but rather a data dir
// and a hard-coded name for the libapp file which we look up in the
// split APKs in that datadir. On other platforms we just use a path.
#[cfg(not(any(target_os = "android", test)))]
fn libapp_path_from_settings(original_libapp_paths: &[String]) -> Result<PathBuf, InitError> {
    let first = original_libapp_paths
        .first()
        .ok_or(InitError::InvalidArgument(
            "original_libapp_paths".to_string(),
            "empty".to_string(),
        ));
    first.map(PathBuf::from)
}

pub fn with_state<F, R>(f: F) -> anyhow::Result<R>
where
    F: FnOnce(&mut UpdaterState) -> anyhow::Result<R>,
{
    with_config(|config| {
        let mut state = UpdaterState::load_or_new_on_error(
            &config.storage_dir,
            &config.release_version,
            config.patch_public_key.as_deref(),
        );
        f(&mut state)
    })
}

/// Initialize the updater library.
/// Takes a `AppConfig` struct and a yaml string.
/// The yaml string is the contents of the `shorebird.yaml` file.
/// The `AppConfig` struct is information about the running app and where
/// the updater should keep its cache.
pub fn init(
    app_config: AppConfig,
    file_provider: Box<dyn ExternalFileProvider>,
    yaml: &str,
) -> Result<(), InitError> {
    #[cfg(any(target_os = "android", test))]
    use crate::android::libapp_path_from_settings;

    init_logging();
    let config = YamlConfig::from_yaml(yaml)
        .map_err(|err| InitError::InvalidArgument("yaml".to_string(), err.to_string()))?;

    let libapp_path = libapp_path_from_settings(&app_config.original_libapp_paths)?;
    debug!("libapp_path: {:?}", libapp_path);
    let set_config_result = set_config(
        app_config,
        file_provider,
        libapp_path,
        &config,
        NetworkHooks::default(),
    );

    // set_config will return an error if the config is already initialized. This should not cause
    // init to fail.
    if set_config_result.is_err() {
        return Err(InitError::AlreadyInitialized);
    }

    handle_prior_boot_failure_if_necessary()
}

/// If, at initialization time, we detect that we were in the process of booting a patch, report a
/// failure to boot for that patch and queue an event to report the failure.
pub fn handle_prior_boot_failure_if_necessary() -> Result<(), InitError> {
    with_config(|config| {
        let mut state = UpdaterState::load_or_new_on_error(
            &config.storage_dir,
            &config.release_version,
            config.patch_public_key.as_deref(),
        );
        if let Some(patch) = state.currently_booting_patch() {
            state.record_boot_failure_for_patch(patch.number)?;
            state.queue_event(PatchEvent::new(
                config,
                EventType::PatchInstallFailure,
                patch.number,
            ))?;
        }

        Ok(())
    })
    .map_err(|e| {
        error!("Failed to clean up after a failed patch: {:?}", e);
        InitError::FailedToCleanUpFailedPatch
    })
}

/// Whether the auto-update flag is set to true in the config.
pub fn should_auto_update() -> anyhow::Result<bool> {
    with_config(|config| Ok(config.auto_update))
}

<<<<<<< HEAD
/// Creates a `PatchEvent` for the given `EventType` and patch number for reporting to the server.
fn patch_event(config: &UpdateConfig, event_type: EventType, patch_number: usize) -> PatchEvent {
    PatchEvent {
        app_id: config.app_id.clone(),
        arch: current_arch().to_string(),
        identifier: event_type,
        patch_number,
        platform: current_platform().to_string(),
        release_version: config.release_version.clone(),
        timestamp: time::unix_timestamp(),
    }
}

fn patch_check_request(config: &UpdateConfig, state: &mut UpdaterState) -> PatchCheckRequest {
    let patch_number = state.next_boot_patch().map(|p| p.number);
=======
fn patch_check_request(config: &UpdateConfig, state: &UpdaterState) -> PatchCheckRequest {
    let latest_patch_number = state.latest_seen_patch_number();
>>>>>>> 05c4b3df

    // Send the request to the server.
    PatchCheckRequest {
        app_id: config.app_id.clone(),
        channel: config.channel.clone(),
        release_version: config.release_version.clone(),
        patch_number: patch_number,
        platform: current_platform().to_string(),
        arch: current_arch().to_string(),
    }
}

fn check_for_update_internal() -> anyhow::Result<PatchCheckResponse> {
    let (request, url, request_fn) = with_config(|config| {
        // Load UpdaterState from disk
        // If there is no state, make an empty state.
        let mut state = UpdaterState::load_or_new_on_error(
            &config.storage_dir,
            &config.release_version,
            config.patch_public_key.as_deref(),
        );

        // Get the required info to make the request.
        Ok((
            patch_check_request(config, &mut state),
            patches_check_url(&config.base_url),
            config.network_hooks.patch_check_request_fn,
        ))
    })?;

    let response = request_fn(&url, request)?;
    debug!("Patch check response: {:?}", response);
    Ok(response)
}

/// Synchronously checks for an update and returns true if an update is available.
pub fn check_for_update() -> anyhow::Result<bool> {
    check_for_update_internal().map(|res| res.patch_available)
}

fn check_hash(path: &Path, expected_string: &str) -> anyhow::Result<()> {
    use sha2::{Digest, Sha256}; // `Digest` is needed for `Sha256::new()`;

    let expected = hex::decode(expected_string).context("Invalid hash string from server.")?;

    // Based on guidance from:
    // <https://github.com/RustCrypto/hashes#hashing-readable-objects>

    let mut file = fs::File::open(path)?;
    let mut hasher = Sha256::new();
    std::io::copy(&mut file, &mut hasher)?;
    // Check that the length from copy is the same as the file size?
    let hash = hasher.finalize();
    let hash_matches = hash.as_slice() == expected;
    // This is a common error for developers.  We could avoid it entirely
    // by sending the hash of `libapp.so` to the server and having the
    // server only send updates when the hash matches.
    // https://github.com/shorebirdtech/updater/issues/56
    if !hash_matches {
        bail!(
            "Update rejected: hash mismatch. Update was downloaded but \
            contents did not match the expected hash. This is most often \
            caused by using the same version number with a different app \
            binary. Path: {:?}, expected: {}, got: {}",
            path,
            expected_string,
            hex::encode(hash)
        );
    }
    debug!("Hash match: {:?}", path);
    Ok(())
}

impl ReadSeek for Cursor<Vec<u8>> {}

#[cfg(any(target_os = "android", test))]
fn patch_base(config: &UpdateConfig) -> anyhow::Result<Box<dyn ReadSeek>> {
    let base_r = crate::android::open_base_lib(&config.libapp_path, "libapp.so")?;
    Ok(Box::new(base_r))
}

#[cfg(not(any(target_os = "android", test)))]
fn patch_base(config: &UpdateConfig) -> anyhow::Result<Box<dyn ReadSeek>> {
    config.file_provider.open()
}

fn copy_update_config() -> anyhow::Result<UpdateConfig> {
    with_config(|config: &UpdateConfig| Ok(config.clone()))
}

// Callers must possess the Updater lock, but we don't care about the contents
// since they're empty.
fn update_internal(_: &UpdaterLockState) -> anyhow::Result<UpdateStatus> {
    // Only one copy of Update can be running at a time.
    // Update will take the global Updater lock.
    // Update will need to take the Config lock at times, but will only
    // do so as long as is needed to read from the config and will not
    // hold the config lock across network requests.
    // Steps:
    // Checks Update lock, if held, return error, otherwise takes lock for
    // entire duration of update.
    // Loads state from disk (holds Config lock while reading).
    // Uses current update information to build request and send to server.
    // If update is not available, returns.
    // Update is available, so uses returned information to download update.
    // Downloads update to a temporary location.
    // Checks hash of downloaded file.
    // Takes Config lock and installs patch.
    // Saves state to disk (holds Config lock while writing).

    let config = copy_update_config()?;

    // We discard any events if we have more than 3 queued to make sure
    // we don't stall the client.
    let events = with_state(|state| Ok(state.copy_events(3)))?;
    for event in events {
        let result = crate::network::send_patch_event(event, &config);
        if let Err(err) = result {
            error!("Failed to report event: {:?}", err);
        }
    }
    let request = with_state(|state| {
        // This will clear any events which got queued between the time we
        // loaded the state now, but that's OK for now.
        let result = state.clear_events();
        if let Err(err) = result {
            error!("Failed to clear events: {:?}", err);
        }
        // Update our outer state with the new state.
        Ok(patch_check_request(&config, state))
    })?;

    // Check for update.
    let patch_check_request_fn = &(config.network_hooks.patch_check_request_fn);
    let response = patch_check_request_fn(&patches_check_url(&config.base_url), request)?;
    if !response.patch_available {
        return Ok(UpdateStatus::NoUpdate);
    }

    let patch = response.patch.ok_or(UpdateError::BadServerResponse)?;
    let is_known_bad_patch = with_state(|state| Ok(state.is_known_bad_patch(patch.number)))?;
    if is_known_bad_patch {
        info!(
            "Patch {} has previously failed to boot, skipping.",
            patch.number
        );
        return Ok(UpdateStatus::UpdateIsBadPatch);
    }

    let download_dir = PathBuf::from(&config.download_dir);
    let download_path = download_dir.join(patch.number.to_string());
    // Consider supporting allowing the system to download for us (e.g. iOS).
    download_to_path(&config.network_hooks, &patch.download_url, &download_path)?;

    let output_path = download_dir.join(format!("{}.full", patch.number));
    let patch_base_rs = patch_base(&config)?;
    inflate(&download_path, patch_base_rs, &output_path)?;

    // Check the hash before moving into place.
    check_hash(&output_path, &patch.hash).with_context(|| {
        format!(
            "This app reports version {}, but the binary is different from \
        the version {} that was submitted to Shorebird.",
            config.release_version, config.release_version
        )
    })?;

    // We're abusing the config lock as a UpdateState lock for now.
    // This makes it so we never try to write to the UpdateState file from
    // two threads at once. We could give UpdateState its own lock instead.
    with_state(|state| {
        let patch_info = PatchInfo {
            path: output_path,
            number: patch.number,
        };
        // Move/state update should be "atomic" (it isn't today).
        state.install_patch(&patch_info, &patch.hash, patch.hash_signature.as_deref())?;
        info!("Patch {} successfully installed.", patch.number);
        // Should set some state to say the status is "update required" and that
        // we now have a different "next" version of the app from the current
        // booted version (patched or not).
        Ok(UpdateStatus::UpdateInstalled)
    })
}

/// Synchronously checks for an update and downloads and installs it if available.
pub fn update() -> anyhow::Result<UpdateStatus> {
    with_updater_thread_lock(update_internal)
}

/// Given a path to a patch file, and a base file, apply the patch to the base
/// and write the result to the output path.
fn inflate<RS>(patch_path: &Path, base_r: RS, output_path: &Path) -> anyhow::Result<()>
where
    RS: Read + Seek,
{
    use comde::de::Decompressor;
    use comde::zstd::ZstdDecompressor;
    debug!("Patch is compressed, inflating...");
    use std::io::{BufReader, BufWriter};

    // Open all our files first for error clarity.  Otherwise we might see
    // PipeReader/Writer errors instead of file open errors.
    debug!("Reading patch file: {:?}", patch_path);
    let compressed_patch_r = BufReader::new(
        fs::File::open(patch_path)
            .context(format!("Failed to open patch file: {:?}", patch_path))?,
    );
    let output_file_w = fs::File::create(output_path)?;

    // Set up a pipe to connect the writing from the decompression thread
    // to the reading of the decompressed patch data on this thread.
    let (patch_r, patch_w) = pipe::pipe();

    let decompress = ZstdDecompressor::new();
    // Spawn a thread to run the decompression in parallel to the patching.
    // decompress.copy will block on the pipe being full (I think) and then
    // when it returns the thread will exit.
    std::thread::spawn(move || {
        // If this thread fails, undoubtedly the main thread will fail too.
        // Most important is to not crash.
        let result = decompress.copy(compressed_patch_r, patch_w);
        if let Err(err) = result {
            error!("Decompression thread failed: {err}");
        }
    });

    // Do the patch, using the uncompressed patch data from the pipe.
    let mut fresh_r = bipatch::Reader::new(patch_r, base_r)?;

    // Write out the resulting patched file to the new location.
    let mut output_w = BufWriter::new(output_file_w);
    std::io::copy(&mut fresh_r, &mut output_w)?;
    Ok(())
}

/// The patch which will be run on next boot (which may still be the same
/// as the current boot).
/// This may be changed any time by:
///  1. `update()`
///  2. `start_update_thread()`
///  3. `report_launch_failure()`
pub fn next_boot_patch() -> anyhow::Result<Option<PatchInfo>> {
    with_state(|state| Ok(state.next_boot_patch()))
}

/// The patch that was last successfully booted. If we're booting a patch for the first time, this
/// will be the previous patch (or None, if there was no previous patch) until the boot is
/// reported as successful.
///
/// TODO: This should always return the currently running patch, even if it has not been marked as
///   good or bad. Presently, users of the shorebird_code_push package will never get the wrong
///   patch number from this function because a launch will have been reported to be either a
///   success or a failure before they can call this function.
pub fn current_boot_patch() -> anyhow::Result<Option<PatchInfo>> {
    with_state(|state| Ok(state.current_boot_patch()))
}

pub fn report_launch_start() -> anyhow::Result<()> {
    // We previously set the "current" patch the value of the "next" patch, but no longer
    // do so because the semantics have changed:
    //   current is now "last successfully booted patch"
    //   next is now "patch to boot next"
    info!("Reporting launch start.");

    with_state(|state| {
        if let Some(next_boot_patch) = state.next_boot_patch() {
            state.record_boot_start_for_patch(next_boot_patch.number)
        } else {
            Ok(())
        }
    })
}

/// Report that the current active path failed to launch.
/// This will mark the patch as bad and activate the next best patch.
pub fn report_launch_failure() -> anyhow::Result<()> {
    info!("Reporting failed launch.");

    with_config(|config| {
        let mut state = UpdaterState::load_or_new_on_error(
            &config.storage_dir,
            &config.release_version,
            config.patch_public_key.as_deref(),
        );

        let patch = state.currently_booting_patch().ok_or(anyhow::Error::from(
            UpdateError::InvalidState("currently_booting_patch is None".to_string()),
        ))?;
        // Ignore the error here, we'll try to activate the next best patch
        // even if we fail to mark this one as bad (because it was already bad).
        let mark_result = state.record_boot_failure_for_patch(patch.number);
        if mark_result.is_err() {
            error!("Failed to mark patch as bad: {:?}", mark_result);
        }
        let event = PatchEvent::new(config, EventType::PatchInstallFailure, patch.number);
        // Queue the failure event for later sending since right after this
        // function returns the Flutter engine is likely to abort().
        state.queue_event(event)
    })
}

pub fn report_launch_success() -> anyhow::Result<()> {
    with_config(|config| {
        // We can tell the UpdaterState that we have successfully booted from the "next" patch
        // and make that the "current" patch.
        let mut state = UpdaterState::load_or_new_on_error(
            &config.storage_dir,
            &config.release_version,
            config.patch_public_key.as_deref(),
        );

        let booting_patch = match state.currently_booting_patch() {
            Some(patch) => patch,

            // We didn't boot from a patch, so there's nothing to do.
            None => return Ok(()),
        };

        let maybe_previous_boot_patch = state.current_boot_patch();

        state.record_boot_success()?;

        if let (Some(previous_boot_patch), Some(current_boot_patch)) =
            (maybe_previous_boot_patch, state.current_boot_patch())
        {
            // If we had previously booted from a patch and it has the same number as the
            // patch we just booted from, then we shouldn't report a patch install.
            if previous_boot_patch.number == current_boot_patch.number {
                return Ok(());
            }
        }

        let config_copy = config.clone();
        std::thread::spawn(move || {
            let event = PatchEvent::new(
                &config_copy,
                EventType::PatchInstallSuccess,
                booting_patch.number,
            );
            let report_result = crate::network::send_patch_event(event, &config_copy);
            if let Err(err) = report_result {
                error!("Failed to report successful patch install: {:?}", err);
            }
        });

        Ok(())
    })
}

/// This does not return status.  The only output is the change to the saved
/// cache. The Engine calls this during boot and it will check for an update
/// and install it if available.
pub fn start_update_thread() {
    std::thread::spawn(move || {
        let result = update();
        let status = match result {
            Ok(status) => status,
            Err(err) => {
                error!("Update failed: {:?}", err);
                UpdateStatus::UpdateHadError
            }
        };
        info!("Update thread finished with status: {}", status);
    });
}

#[cfg(test)]
mod tests {
    use serial_test::serial;
    use std::fs;
    use tempdir::TempDir;

    use crate::{
        cache::{PatchInfo, UpdaterState},
        config::{testing_reset_config, with_config},
        events::EventType,
        network::{testing_set_network_hooks, NetworkHooks, PatchCheckResponse},
        time, with_state, ExternalFileProvider,
    };

    #[derive(Debug, Clone)]
    struct FakeExternalFileProvider {}
    impl ExternalFileProvider for FakeExternalFileProvider {
        fn open(&self) -> anyhow::Result<Box<dyn crate::ReadSeek>> {
            Ok(Box::new(std::io::Cursor::new(vec![])))
        }
    }

    fn init_for_testing(tmp_dir: &TempDir, base_url: Option<&str>) {
        testing_reset_config();
        let cache_dir = tmp_dir.path().to_str().unwrap().to_string();
        let mut yaml = "app_id: 1234".to_string();
        if let Some(url) = base_url {
            yaml += &format!("\nbase_url: {}", url);
        }

        crate::init(
            crate::AppConfig {
                app_storage_dir: cache_dir.clone(),
                code_cache_dir: cache_dir.clone(),
                release_version: "1.0.0+1".to_string(),
                original_libapp_paths: vec!["/dir/lib/arch/libapp.so".to_string()],
            },
            Box::new(FakeExternalFileProvider {}),
            &yaml,
        )
        .unwrap();
    }

    fn install_fake_patch(patch_number: usize) -> anyhow::Result<()> {
        with_config(|config| {
            let download_dir = std::path::PathBuf::from(&config.download_dir);
            let artifact_path = download_dir.join(patch_number.to_string());
            fs::create_dir_all(&download_dir)?;
            fs::write(&artifact_path, "hello")?;

            let mut state = UpdaterState::load_or_new_on_error(
                &config.storage_dir,
                &config.release_version,
                config.patch_public_key.as_deref(),
            );
            state.install_patch(
                &PatchInfo {
                    path: artifact_path,
                    number: patch_number,
                },
                "hash",
                None,
            )?;
            state.save()
        })
    }

    #[serial]
    #[test]
    fn subsequent_init_calls_do_not_update_config() {
        let tmp_dir = TempDir::new("example").unwrap();

        testing_reset_config();
        let cache_dir = tmp_dir.path().to_str().unwrap().to_string();
        let mut yaml = "app_id: 1234".to_string();

        assert_eq!(
            crate::init(
                crate::AppConfig {
                    app_storage_dir: cache_dir.clone(),
                    code_cache_dir: cache_dir.clone(),
                    release_version: "1.0.0+1".to_string(),
                    original_libapp_paths: vec!["/dir/lib/arch/libapp.so".to_string()],
                },
                Box::new(FakeExternalFileProvider {}),
                &yaml,
            ),
            Ok(())
        );

        with_config(|config| {
            assert_eq!(config.app_id, "1234");
            Ok(())
        })
        .unwrap();

        // Attempt to init a second time with a different app_id.
        yaml = "app_id: 5678".to_string();
        assert_eq!(
            crate::init(
                crate::AppConfig {
                    app_storage_dir: cache_dir.clone(),
                    code_cache_dir: cache_dir.clone(),
                    release_version: "1.0.0+1".to_string(),
                    original_libapp_paths: vec!["/dir/lib/arch/libapp.so".to_string()],
                },
                Box::new(FakeExternalFileProvider {}),
                &yaml,
            ),
            Err(crate::InitError::AlreadyInitialized)
        );

        // Verify that the app_id is still the original value.
        with_config(|config| {
            assert_eq!(config.app_id, "1234");
            Ok(())
        })
        .unwrap();
    }

    #[serial]
    #[test]
    fn ignore_version_after_marked_bad() {
        let tmp_dir = TempDir::new("example").unwrap();
        init_for_testing(&tmp_dir, None);

        // Install a fake patch.
        install_fake_patch(1).unwrap();
        assert!(crate::next_boot_patch().unwrap().is_some());
        // pretend we booted from it
        crate::report_launch_start().unwrap();
        crate::report_launch_success().unwrap();
        assert!(crate::next_boot_patch().unwrap().is_some());
        // boot again, this time failing
        crate::report_launch_start().unwrap();
        crate::report_launch_failure().unwrap();
        // Technically might need to "reload"
        // ask for current patch (should get none).
        assert!(crate::next_boot_patch().unwrap().is_none());
    }

    #[serial]
    #[test]
    fn reports_patch_install_failure_if_patch_was_booting() -> anyhow::Result<()> {
        let tmp_dir = TempDir::new("example").unwrap();
        init_for_testing(&tmp_dir, None);

        install_fake_patch(1)?;
        with_config(|config| {
            let mut state = UpdaterState::load_or_new_on_error(
                &config.storage_dir,
                &config.release_version,
                config.patch_public_key.as_deref(),
            );
            assert_eq!(state.next_boot_patch().unwrap().number, 1);
            Ok(())
        })?;

        // Pretend we started to boot from it, but don't report success or failure.
        crate::report_launch_start()?;
        with_state(|state| {
            assert_eq!(state.currently_booting_patch().unwrap().number, 1);
            // We should have no queued events
            assert!(state.copy_events(1).is_empty());
            Ok(())
        })?;

        // Pretend we're starting the app a second time
        init_for_testing(&tmp_dir, None);

        with_state(|state| {
            assert!(state.currently_booting_patch().is_none());
            // We should now have a queued PatchInstallFailure event
            let events = state.copy_events(1);
            assert_eq!(events.len(), 1);
            assert_eq!(events[0].identifier, EventType::PatchInstallFailure);
            Ok(())
        })?;

        Ok(())
    }

    #[test]
    fn hash_matches() {
        let tmp_dir = TempDir::new("example").unwrap();

        let input_path = tmp_dir.path().join("input");
        fs::write(&input_path, "hello world").unwrap();

        let expected = "b94d27b9934d3e08a52e52d7da7dabfac484efe37a5380ee9088f7ace2efcde9";
        assert!(super::check_hash(&input_path, expected).is_ok());

        // modify hash to not match
        let expected = "a94d27b9934d3e08a52e52d7da7dabfac484efe37a5380ee9088f7ace2efcde9";
        // We don't check the full error string because it contains a path
        // which varies on each run.
        assert!(super::check_hash(&input_path, expected)
            .unwrap_err()
            .to_string()
            .contains("Update rejected: hash mismatch. Update was downloaded"));

        // invalid hashes should not match either
        let expected = "foo";
        assert_eq!(
            super::check_hash(&input_path, expected)
                .unwrap_err()
                .to_string(),
            "Invalid hash string from server."
        );

        // Server used to send "#" and we'd allow it, but now we don't.
        let expected = "#";
        assert_eq!(
            super::check_hash(&input_path, expected)
                .unwrap_err()
                .to_string(),
            "Invalid hash string from server."
        );
    }

    #[serial]
    #[test]
    fn init_missing_yaml() {
        let tmp_dir = TempDir::new("example").unwrap();
        let cache_dir = tmp_dir.path().to_str().unwrap().to_string();
        assert_eq!(
            crate::init(
                crate::AppConfig {
                    app_storage_dir: cache_dir.clone(),
                    code_cache_dir: cache_dir.clone(),
                    release_version: "1.0.0+1".to_string(),
                    original_libapp_paths: vec!["original_libapp_path".to_string()],
                },
                Box::new(FakeExternalFileProvider {}),
                "",
            ),
            Err(crate::InitError::InvalidArgument(
                "yaml".to_string(),
                "missing field `app_id`".to_string()
            ))
        );
    }

    #[serial]
    #[test]
    fn report_launch_result_with_no_current_patch() {
        let tmp_dir = TempDir::new("example").unwrap();
        init_for_testing(&tmp_dir, None);
        assert!(crate::report_launch_start().is_ok());
        assert_eq!(
            crate::report_launch_failure()
                .unwrap_err()
                .downcast::<crate::UpdateError>()
                .unwrap(),
            crate::UpdateError::InvalidState("currently_booting_patch is None".to_string())
        );
        assert!(crate::report_launch_success().is_ok());
    }

    #[serial]
    #[test]
    fn report_launch_success_with_patch() {
        use crate::cache::UpdaterState;
        use crate::config::with_config;
        let patch_number = 1;
        let tmp_dir = TempDir::new("example").unwrap();
        init_for_testing(&tmp_dir, None);

        // Install a fake patch.
        install_fake_patch(1).unwrap();

        // Pretend we booted from it.
        crate::report_launch_start().unwrap();
        super::report_launch_success().unwrap();

        with_config(|config| {
            let state = UpdaterState::load_or_new_on_error(
                &config.storage_dir,
                &config.release_version,
                config.patch_public_key.as_deref(),
            );
            assert_eq!(state.current_boot_patch().unwrap().number, patch_number);
            Ok(())
        })
        .unwrap();
    }

    #[serial]
    #[test]
    fn report_launch_failure_with_patch() {
        use crate::cache::UpdaterState;
        use crate::config::with_config;
        let tmp_dir = TempDir::new("example").unwrap();
        init_for_testing(&tmp_dir, None);

        // Install a fake patch.
        install_fake_patch(1).unwrap();

        // Pretend we fail to boot from it.
        crate::report_launch_start().unwrap();
        super::report_launch_failure().unwrap();

        with_config(|config| {
            let mut state = UpdaterState::load_or_new_on_error(
                &config.storage_dir,
                &config.release_version,
                config.patch_public_key.as_deref(),
            );
            // It's now bad.
            assert!(state.next_boot_patch().is_none());
            // And we've queued an event.
            let events = state.copy_events(1);
            assert_eq!(events.len(), 1);
            assert_eq!(
                events[0].identifier,
                crate::events::EventType::PatchInstallFailure
            );
            Ok(())
        })
        .unwrap();
    }

    #[serial]
    #[test]
    fn does_not_download_known_bad_patch() -> anyhow::Result<()> {
        let mut server = mockito::Server::new();
        let check_response = PatchCheckResponse {
            patch_available: true,
            patch: Some(crate::network::Patch {
                number: 1,
                download_url: "download_url".to_string(),
                hash: "hash".to_string(),
                hash_signature: None,
            }),
        };
        let check_response_body = serde_json::to_string(&check_response).unwrap();
        let _ = server
            .mock("POST", "/api/v1/patches/check")
            .with_status(200)
            .with_body(check_response_body)
            .create();
        let tmp_dir = TempDir::new("example").unwrap();
        init_for_testing(&tmp_dir, Some(&server.url()));

        let mut updater_state = with_config(|config| {
            let mut state = UpdaterState::load_or_new_on_error(
                &config.storage_dir,
                &config.release_version,
                config.patch_public_key.as_deref(),
            );

            state.record_boot_failure_for_patch(1)?;

            Ok(state)
        })?;

        // Make sure we're starting with no next boot patch.
        assert!(updater_state.next_boot_patch().is_none());

        let result = super::update()?;

        // Ensure that we've skipped the known bad patch.
        assert_eq!(result, crate::UpdateStatus::UpdateIsBadPatch);
        assert!(updater_state.next_boot_patch().is_none());

        Ok(())
    }

    #[serial]
    #[test]
    fn events_sent_during_update() {
        use crate::cache::UpdaterState;
        use crate::config::{current_arch, current_platform, with_config};
        use crate::events::{EventType, PatchEvent};
        use crate::network::PatchCheckResponse;

        let mut server = mockito::Server::new();
        let check_response = PatchCheckResponse {
            patch_available: false,
            patch: None,
        };
        let check_response_body = serde_json::to_string(&check_response).unwrap();
        let _ = server
            .mock("POST", "/api/v1/patches/check")
            .with_status(200)
            .with_body(check_response_body)
            .create();
        let event_mock = server
            .mock("POST", "/api/v1/patches/events")
            .with_status(201)
            .create();
        let tmp_dir = TempDir::new("example").unwrap();
        init_for_testing(&tmp_dir, Some(&server.url()));

        with_config(|config| {
            let mut state = UpdaterState::load_or_new_on_error(
                &config.storage_dir,
                &config.release_version,
                config.patch_public_key.as_deref(),
            );
            let fail_event = PatchEvent {
                app_id: config.app_id.clone(),
                arch: current_arch().to_string(),
                identifier: EventType::PatchInstallFailure,
                patch_number: 1,
                platform: current_platform().to_string(),
                release_version: config.release_version.clone(),
                timestamp: time::unix_timestamp(),
            };
            // Queue 5 events.
            assert!(state.queue_event(fail_event.clone()).is_ok());
            assert!(state.queue_event(fail_event.clone()).is_ok());
            assert!(state.queue_event(fail_event.clone()).is_ok());
            assert!(state.queue_event(fail_event.clone()).is_ok());
            assert!(state.queue_event(fail_event.clone()).is_ok());
            Ok(())
        })
        .unwrap();

        super::update().unwrap();
        // Only 3 events should have been sent.
        event_mock.expect(3);

        with_config(|config| {
            let state = UpdaterState::load_or_new_on_error(
                &config.storage_dir,
                &config.release_version,
                config.patch_public_key.as_deref(),
            );
            // All 5 events should be cleared, even though only 3 were sent.
            assert_eq!(state.copy_events(10).len(), 0);
            Ok(())
        })
        .unwrap();
    }

    #[serial]
    #[test]
    fn no_config_lock_contention_when_waiting_for_patch_check() {
        static mut HAS_FINISHED_CONFIG: bool = false;

        let tmp_dir = TempDir::new("example").unwrap();
        init_for_testing(&tmp_dir, None);

        // Set up the network hooks to sleep for 10 seconds on a patch check request
        let hooks = NetworkHooks {
            patch_check_request_fn: |_url, _request| {
                let patch_check_delay = std::time::Duration::from_secs(1);
                std::thread::sleep(patch_check_delay);

                // If we've obtained and released the config lock, this test has passed.
                if unsafe { HAS_FINISHED_CONFIG } {
                    return Ok(PatchCheckResponse {
                        patch_available: false,
                        patch: None,
                    });
                }

                // If we have not yet finished with the config lock, this test has failed.
                unreachable!("If the test has not terminated before this, set_config is likely being blocked by a patch check request, which should not happen");
            },
            download_file_fn: |_url| Ok([].to_vec()),
            report_event_fn: |_url, _event| Ok(()),
        };

        testing_set_network_hooks(
            hooks.patch_check_request_fn,
            hooks.download_file_fn,
            hooks.report_event_fn,
        );

        // Invoke check_for_update to kick off a patch check request
        let _ = std::thread::spawn(crate::check_for_update);

        // Call with_config to get the config lock. This should complete before the patch check request is resolved.
        let config_thread = std::thread::spawn(|| with_config(|_| Ok(())));

        assert!(config_thread.join().is_ok());

        unsafe { HAS_FINISHED_CONFIG = true };

        // Don't wait for the patch check thread. This test should finish more or less immediately
        // if with_config isn't waiting for the patch check thread. If it is waiting, this test will
        // take patch_check_delay (defined above) to complete and fail due to the unreachable!() in
        // the patch check callback.
    }
}<|MERGE_RESOLUTION|>--- conflicted
+++ resolved
@@ -217,26 +217,8 @@
     with_config(|config| Ok(config.auto_update))
 }
 
-<<<<<<< HEAD
-/// Creates a `PatchEvent` for the given `EventType` and patch number for reporting to the server.
-fn patch_event(config: &UpdateConfig, event_type: EventType, patch_number: usize) -> PatchEvent {
-    PatchEvent {
-        app_id: config.app_id.clone(),
-        arch: current_arch().to_string(),
-        identifier: event_type,
-        patch_number,
-        platform: current_platform().to_string(),
-        release_version: config.release_version.clone(),
-        timestamp: time::unix_timestamp(),
-    }
-}
-
 fn patch_check_request(config: &UpdateConfig, state: &mut UpdaterState) -> PatchCheckRequest {
     let patch_number = state.next_boot_patch().map(|p| p.number);
-=======
-fn patch_check_request(config: &UpdateConfig, state: &UpdaterState) -> PatchCheckRequest {
-    let latest_patch_number = state.latest_seen_patch_number();
->>>>>>> 05c4b3df
 
     // Send the request to the server.
     PatchCheckRequest {

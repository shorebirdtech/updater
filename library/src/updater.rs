// This file's job is to be the Rust API for the updater.

use std::fmt::{Debug, Display, Formatter};
use std::fs::{self};
use std::io::{Cursor, Read, Seek};
use std::path::{Path, PathBuf};

use anyhow::{bail, Context, Result};
use dyn_clone::DynClone;

use crate::cache::{PatchInfo, UpdaterState};
use crate::config::{current_arch, current_platform, set_config, with_config, UpdateConfig};
use crate::events::{EventType, PatchEvent};
use crate::logging::init_logging;
use crate::network::{
    download_to_path, patches_check_url, NetworkHooks, PatchCheckRequest, PatchCheckResponse,
};
use crate::updater_lock::{with_updater_thread_lock, UpdaterLockState};
use crate::yaml::YamlConfig;

// https://stackoverflow.com/questions/67087597/is-it-possible-to-use-rusts-log-info-for-tests
#[cfg(test)]
use std::{println as info, println as error, println as debug}; // Workaround to use println! for logs.

#[cfg(test)]
// Expose testing_reset_config for integration tests.
pub use crate::config::testing_reset_config;
#[cfg(test)]
pub use crate::network::{DownloadFileFn, Patch, PatchCheckRequestFn};

#[derive(Debug, PartialEq)]
pub enum UpdateStatus {
    NoUpdate,
    UpdateInstalled,
    UpdateHadError,
    UpdateIsBadPatch,
}

impl Display for UpdateStatus {
    fn fmt(&self, f: &mut Formatter<'_>) -> std::fmt::Result {
        match self {
            UpdateStatus::NoUpdate => write!(f, "No update"),
            UpdateStatus::UpdateInstalled => write!(f, "Update installed"),
            UpdateStatus::UpdateHadError => write!(f, "Update had error"),
            UpdateStatus::UpdateIsBadPatch => write!(
                f,
                "Update available but previously failed to install. Not installing."
            ),
        }
    }
}

/// Returned when a call to `init` is not successful. These indicate that the specific call to
/// `init` was not successful, but the library may still be in a valid state (e.g., if
/// `AlreadyInitialized` is returned, the library is still initialized). Callers can safely ignore
/// these errors if they are not interested in the specific reason why `init` failed.
#[derive(Debug, PartialEq)]
pub enum InitError {
    InvalidArgument(String, String),
    AlreadyInitialized,
    FailedToCleanUpFailedPatch,
}

impl std::error::Error for InitError {}

impl Display for InitError {
    fn fmt(&self, f: &mut Formatter) -> std::fmt::Result {
        match self {
            InitError::InvalidArgument(name, value) => {
                write!(f, "Invalid Argument: {name} -> {value}")
            }
            InitError::AlreadyInitialized => write!(f, "Shorebird has already been initialized."),
            InitError::FailedToCleanUpFailedPatch => {
                write!(f, "Failed to clean up after a failed patch.")
            }
        }
    }
}

/// Returned when a function that is part of the update lifecycle fails.
#[derive(Debug, PartialEq)]
pub enum UpdateError {
    InvalidState(String),
    BadServerResponse,
    FailedToSaveState,
    ConfigNotInitialized,
    UpdateAlreadyInProgress,
}

impl std::error::Error for UpdateError {}

impl Display for UpdateError {
    fn fmt(&self, f: &mut Formatter) -> std::fmt::Result {
        match self {
            UpdateError::InvalidState(msg) => write!(f, "Invalid State: {msg}"),
            UpdateError::FailedToSaveState => write!(f, "Failed to save state"),
            UpdateError::BadServerResponse => write!(f, "Bad server response"),
            UpdateError::ConfigNotInitialized => write!(f, "Config not initialized"),
            UpdateError::UpdateAlreadyInProgress => {
                write!(f, "Update already in progress")
            }
        }
    }
}

// `AppConfig` is the rust API.
// However rusty api would probably used `&str` instead of `String`,
// but making `&str` from `CStr*` is a bit of a pain.
pub struct AppConfig {
    pub app_storage_dir: String,
    pub code_cache_dir: String,
    pub release_version: String,
    pub original_libapp_paths: Vec<String>,
}

pub trait ReadSeek: Read + Seek {}

/// Provides an interface to get an opaque ReadSeek object for a given path.
/// This is used to provide a way to read the patch base file on iOS.
pub trait ExternalFileProvider: Debug + Send + DynClone {
    fn open(&self) -> anyhow::Result<Box<dyn ReadSeek>>;
}

// This is required for ExternalFileProvider to be used as a field in the Clone-able
// UpdateConfig struct.
dyn_clone::clone_trait_object!(ExternalFileProvider);

// On Android we don't use a direct path to libapp.so, but rather a data dir
// and a hard-coded name for the libapp file which we look up in the
// split APKs in that datadir. On other platforms we just use a path.
#[cfg(not(any(target_os = "android", test)))]
fn libapp_path_from_settings(original_libapp_paths: &[String]) -> Result<PathBuf, InitError> {
    let first = original_libapp_paths
        .first()
        .ok_or(InitError::InvalidArgument(
            "original_libapp_paths".to_string(),
            "empty".to_string(),
        ));
    first.map(PathBuf::from)
}

pub fn with_state<F, R>(f: F) -> anyhow::Result<R>
where
    F: FnOnce(&UpdaterState) -> anyhow::Result<R>,
{
    with_config(|config| {
        let state = UpdaterState::load_or_new_on_error(
            &config.storage_dir,
            &config.release_version,
            config.patch_public_key.as_deref(),
        );
        f(&state)
    })
}

pub fn with_mut_state<F, R>(f: F) -> anyhow::Result<R>
where
    F: FnOnce(&mut UpdaterState) -> anyhow::Result<R>,
{
    with_config(|config| {
        let mut state = UpdaterState::load_or_new_on_error(
            &config.storage_dir,
            &config.release_version,
            config.patch_public_key.as_deref(),
        );
        f(&mut state)
    })
}

/// Initialize the updater library.
/// Takes a `AppConfig` struct and a yaml string.
/// The yaml string is the contents of the `shorebird.yaml` file.
/// The `AppConfig` struct is information about the running app and where
/// the updater should keep its cache.
pub fn init(
    app_config: AppConfig,
    file_provider: Box<dyn ExternalFileProvider>,
    yaml: &str,
) -> Result<(), InitError> {
    #[cfg(any(target_os = "android", test))]
    use crate::android::libapp_path_from_settings;

    init_logging();
    let config = YamlConfig::from_yaml(yaml)
        .map_err(|err| InitError::InvalidArgument("yaml".to_string(), err.to_string()))?;

    let libapp_path = libapp_path_from_settings(&app_config.original_libapp_paths)?;
    debug!("libapp_path: {:?}", libapp_path);
    let set_config_result = set_config(
        app_config,
        file_provider,
        libapp_path,
        &config,
        NetworkHooks::default(),
    );

    // set_config will return an error if the config is already initialized. This should not cause
    // init to fail.
    if set_config_result.is_err() {
        return Err(InitError::AlreadyInitialized);
    }

    handle_prior_boot_failure_if_necessary()
}

/// If, at initialization time, we detect that we were in the process of booting a patch, report a
/// failure to boot for that patch and queue an event to report the failure.
pub fn handle_prior_boot_failure_if_necessary() -> Result<(), InitError> {
    with_config(|config| {
        let mut state = UpdaterState::load_or_new_on_error(
            &config.storage_dir,
            &config.release_version,
            config.patch_public_key.as_deref(),
        );
        if let Some(patch) = state.currently_booting_patch() {
            state.record_boot_failure_for_patch(patch.number)?;
            state.queue_event(PatchEvent::new(
                config,
                EventType::PatchInstallFailure,
                patch.number,
            ))?;
        }

        Ok(())
    })
    .map_err(|e| {
        error!("Failed to clean up after a failed patch: {:?}", e);
        InitError::FailedToCleanUpFailedPatch
    })
}

/// Whether the auto-update flag is set to true in the config.
pub fn should_auto_update() -> anyhow::Result<bool> {
    with_config(|config| Ok(config.auto_update))
}

fn patch_check_request(config: &UpdateConfig) -> PatchCheckRequest {
    // Send the request to the server.
    PatchCheckRequest {
        app_id: config.app_id.clone(),
        channel: config.channel.clone(),
        release_version: config.release_version.clone(),
        platform: current_platform().to_string(),
        arch: current_arch().to_string(),
    }
}

fn check_for_update_internal() -> anyhow::Result<PatchCheckResponse> {
    let (request, url, request_fn) = with_config(|config| {
        // Get the required info to make the request.
        Ok((
            patch_check_request(config),
            patches_check_url(&config.base_url),
            config.network_hooks.patch_check_request_fn,
        ))
    })?;

    let response = request_fn(&url, request)?;
    debug!("Patch check response: {:?}", response);
    Ok(response)
}

/// Synchronously checks for an update and returns true if an update is available.
pub fn check_for_update() -> anyhow::Result<bool> {
    check_for_update_internal().map(|res| res.patch_available)
}

fn check_hash(path: &Path, expected_string: &str) -> anyhow::Result<()> {
    use sha2::{Digest, Sha256}; // `Digest` is needed for `Sha256::new()`;

    let expected = hex::decode(expected_string).context("Invalid hash string from server.")?;

    // Based on guidance from:
    // <https://github.com/RustCrypto/hashes#hashing-readable-objects>

    let mut file = fs::File::open(path)?;
    let mut hasher = Sha256::new();
    std::io::copy(&mut file, &mut hasher)?;
    // Check that the length from copy is the same as the file size?
    let hash = hasher.finalize();
    let hash_matches = hash.as_slice() == expected;
    // This is a common error for developers.  We could avoid it entirely
    // by sending the hash of `libapp.so` to the server and having the
    // server only send updates when the hash matches.
    // https://github.com/shorebirdtech/updater/issues/56
    if !hash_matches {
        bail!(
            "Update rejected: hash mismatch. Update was downloaded but \
            contents did not match the expected hash. This is most often \
            caused by using the same version number with a different app \
            binary. Path: {:?}, expected: {}, got: {}",
            path,
            expected_string,
            hex::encode(hash)
        );
    }
    debug!("Hash match: {:?}", path);
    Ok(())
}

impl ReadSeek for Cursor<Vec<u8>> {}

#[cfg(any(target_os = "android", test))]
fn patch_base(config: &UpdateConfig) -> anyhow::Result<Box<dyn ReadSeek>> {
    let base_r = crate::android::open_base_lib(&config.libapp_path, "libapp.so")?;
    Ok(Box::new(base_r))
}

#[cfg(not(any(target_os = "android", test)))]
fn patch_base(config: &UpdateConfig) -> anyhow::Result<Box<dyn ReadSeek>> {
    config.file_provider.open()
}

fn copy_update_config() -> anyhow::Result<UpdateConfig> {
    with_config(|config: &UpdateConfig| Ok(config.clone()))
}

// Callers must possess the Updater lock, but we don't care about the contents
// since they're empty.
fn update_internal(_: &UpdaterLockState) -> anyhow::Result<UpdateStatus> {
    // Only one copy of Update can be running at a time.
    // Update will take the global Updater lock.
    // Update will need to take the Config lock at times, but will only
    // do so as long as is needed to read from the config and will not
    // hold the config lock across network requests.
    // Steps:
    // Checks Update lock, if held, return error, otherwise takes lock for
    // entire duration of update.
    // Loads state from disk (holds Config lock while reading).
    // Uses current update information to build request and send to server.
    // If update is not available, returns.
    // Update is available, so uses returned information to download update.
    // Downloads update to a temporary location.
    // Checks hash of downloaded file.
    // Takes Config lock and installs patch.
    // Saves state to disk (holds Config lock while writing).

    let config = copy_update_config()?;

    // We discard any events if we have more than 3 queued to make sure
    // we don't stall the client.
    let events = with_state(|state| Ok(state.copy_events(3)))?;
    for event in events {
        let result = crate::network::send_patch_event(event, &config);
        if let Err(err) = result {
            error!("Failed to report event: {:?}", err);
        }
    }
    let request = with_mut_state(|state| {
        // This will clear any events which got queued between the time we
        // loaded the state now, but that's OK for now.
        let result = state.clear_events();
        if let Err(err) = result {
            error!("Failed to clear events: {:?}", err);
        }
        // Update our outer state with the new state.
        Ok(patch_check_request(&config))
    })?;

    // Check for update.
    let patch_check_request_fn = &(config.network_hooks.patch_check_request_fn);
    let response = patch_check_request_fn(&patches_check_url(&config.base_url), request)?;
<<<<<<< HEAD
=======
    info!("Patch check response: {:?}", response);
>>>>>>> a9fa67c9

    with_mut_state(|state| {
        if let Some(rolled_back_patches) = response.rolled_back_patch_numbers {
            if !rolled_back_patches.is_empty() {
<<<<<<< HEAD
                info!("Rolled back patches: {:?}", rolled_back_patches);
=======
>>>>>>> a9fa67c9
                for patch_number in rolled_back_patches {
                    info!("Attempting uninstall of patch {}...", patch_number);
                    state.uninstall_patch(patch_number)?;
                }
            }
        }

        Ok(())
    })?;

    if !response.patch_available {
        return Ok(UpdateStatus::NoUpdate);
    }

    let patch = response.patch.ok_or(UpdateError::BadServerResponse)?;

    // Don't install a patch if it has previously failed to boot.
    let is_known_bad_patch = with_state(|state| Ok(state.is_known_bad_patch(patch.number)))?;
    if is_known_bad_patch {
        info!(
            "Patch {} has previously failed to boot, skipping.",
            patch.number
        );
        return Ok(UpdateStatus::UpdateIsBadPatch);
    }

    // If we already have the latest available patch downloaded, we don't need to download it again.
    let next_boot_patch = with_mut_state(|state| Ok(state.next_boot_patch()))?;
    if let Some(next_boot_patch) = next_boot_patch {
        if next_boot_patch.number == patch.number {
            info!("Patch {} is already installed, skipping.", patch.number);
            return Ok(UpdateStatus::NoUpdate);
        }
    }

    let download_dir = PathBuf::from(&config.download_dir);
    let download_path = download_dir.join(patch.number.to_string());
    // Consider supporting allowing the system to download for us (e.g. iOS).
    download_to_path(&config.network_hooks, &patch.download_url, &download_path)?;

    let output_path = download_dir.join(format!("{}.full", patch.number));
    let patch_base_rs = patch_base(&config)?;
    inflate(&download_path, patch_base_rs, &output_path)?;

    // Check the hash before moving into place.
    check_hash(&output_path, &patch.hash).with_context(|| {
        format!(
            "This app reports version {}, but the binary is different from \
        the version {} that was submitted to Shorebird.",
            config.release_version, config.release_version
        )
    })?;

    // We're abusing the config lock as a UpdateState lock for now.
    // This makes it so we never try to write to the UpdateState file from
    // two threads at once. We could give UpdateState its own lock instead.
    with_mut_state(|state| {
        let patch_info = PatchInfo {
            path: output_path,
            number: patch.number,
        };
        // Move/state update should be "atomic" (it isn't today).
        state.install_patch(&patch_info, &patch.hash, patch.hash_signature.as_deref())?;
        info!(
            "Patch {} successfully downloaded. It will be launched when the app next restarts.",
            patch.number
        );

        std::thread::spawn(move || {
            let event = PatchEvent::new(&config, EventType::PatchDownload, patch.number);
            let report_result = crate::network::send_patch_event(event, &config);
            if let Err(err) = report_result {
                error!("Failed to report patch download: {:?}", err);
            }
        });

        // Should set some state to say the status is "update required" and that
        // we now have a different "next" version of the app from the current
        // booted version (patched or not).
        Ok(UpdateStatus::UpdateInstalled)
    })
}

/// Synchronously checks for an update and downloads and installs it if available.
pub fn update() -> anyhow::Result<UpdateStatus> {
    with_updater_thread_lock(update_internal)
}

/// Given a path to a patch file, and a base file, apply the patch to the base
/// and write the result to the output path.
fn inflate<RS>(patch_path: &Path, base_r: RS, output_path: &Path) -> anyhow::Result<()>
where
    RS: Read + Seek,
{
    use comde::de::Decompressor;
    use comde::zstd::ZstdDecompressor;
    debug!("Patch is compressed, inflating...");
    use std::io::{BufReader, BufWriter};

    // Open all our files first for error clarity.  Otherwise we might see
    // PipeReader/Writer errors instead of file open errors.
    debug!("Reading patch file: {:?}", patch_path);
    let compressed_patch_r = BufReader::new(
        fs::File::open(patch_path)
            .context(format!("Failed to open patch file: {:?}", patch_path))?,
    );
    let output_file_w = fs::File::create(output_path)?;

    // Set up a pipe to connect the writing from the decompression thread
    // to the reading of the decompressed patch data on this thread.
    let (patch_r, patch_w) = pipe::pipe();

    let decompress = ZstdDecompressor::new();
    // Spawn a thread to run the decompression in parallel to the patching.
    // decompress.copy will block on the pipe being full (I think) and then
    // when it returns the thread will exit.
    std::thread::spawn(move || {
        // If this thread fails, undoubtedly the main thread will fail too.
        // Most important is to not crash.
        let result = decompress.copy(compressed_patch_r, patch_w);
        if let Err(err) = result {
            error!("Decompression thread failed: {err}");
        }
    });

    // Do the patch, using the uncompressed patch data from the pipe.
    let mut fresh_r = bipatch::Reader::new(patch_r, base_r)?;

    // Write out the resulting patched file to the new location.
    let mut output_w = BufWriter::new(output_file_w);
    std::io::copy(&mut fresh_r, &mut output_w)?;
    Ok(())
}

/// The patch which will be run on next boot (which may still be the same
/// as the current boot).
/// This may be changed any time by:
///  1. `update()`
///  2. `start_update_thread()`
///  3. `report_launch_failure()`
pub fn next_boot_patch() -> anyhow::Result<Option<PatchInfo>> {
    with_mut_state(|state| Ok(state.next_boot_patch()))
}

/// The patch that was last successfully booted. If we're booting a patch for the first time, this
/// will be the previous patch (or None, if there was no previous patch) until the boot is
/// reported as successful.
///
/// TODO: This should always return the currently running patch, even if it has not been marked as
///   good or bad. Presently, users of the shorebird_code_push package will never get the wrong
///   patch number from this function because a launch will have been reported to be either a
///   success or a failure before they can call this function.
pub fn current_boot_patch() -> anyhow::Result<Option<PatchInfo>> {
    with_state(|state| Ok(state.current_boot_patch()))
}

pub fn report_launch_start() -> anyhow::Result<()> {
    // We previously set the "current" patch the value of the "next" patch, but no longer
    // do so because the semantics have changed:
    //   current is now "last successfully booted patch"
    //   next is now "patch to boot next"
    info!("Reporting launch start.");

    with_mut_state(|state| {
        if let Some(next_boot_patch) = state.next_boot_patch() {
            state.record_boot_start_for_patch(next_boot_patch.number)
        } else {
            Ok(())
        }
    })
}

/// Report that the current active path failed to launch.
/// This will mark the patch as bad and activate the next best patch.
pub fn report_launch_failure() -> anyhow::Result<()> {
    info!("Reporting failed launch.");

    with_config(|config| {
        let mut state = UpdaterState::load_or_new_on_error(
            &config.storage_dir,
            &config.release_version,
            config.patch_public_key.as_deref(),
        );

        let patch = state.currently_booting_patch().ok_or(anyhow::Error::from(
            UpdateError::InvalidState("currently_booting_patch is None".to_string()),
        ))?;
        // Ignore the error here, we'll try to activate the next best patch
        // even if we fail to mark this one as bad (because it was already bad).
        let mark_result = state.record_boot_failure_for_patch(patch.number);
        if mark_result.is_err() {
            error!("Failed to mark patch as bad: {:?}", mark_result);
        }
        let event = PatchEvent::new(config, EventType::PatchInstallFailure, patch.number);
        // Queue the failure event for later sending since right after this
        // function returns the Flutter engine is likely to abort().
        state.queue_event(event)
    })
}

pub fn report_launch_success() -> anyhow::Result<()> {
    with_config(|config| {
        // We can tell the UpdaterState that we have successfully booted from the "next" patch
        // and make that the "current" patch.
        let mut state = UpdaterState::load_or_new_on_error(
            &config.storage_dir,
            &config.release_version,
            config.patch_public_key.as_deref(),
        );

        let booting_patch = match state.currently_booting_patch() {
            Some(patch) => patch,

            // We didn't boot from a patch, so there's nothing to do.
            None => return Ok(()),
        };

        let maybe_previous_boot_patch = state.current_boot_patch();

        state.record_boot_success()?;

        if let (Some(previous_boot_patch), Some(current_boot_patch)) =
            (maybe_previous_boot_patch, state.current_boot_patch())
        {
            // If we had previously booted from a patch and it has the same number as the
            // patch we just booted from, then we shouldn't report a patch install.
            if previous_boot_patch.number == current_boot_patch.number {
                return Ok(());
            }
        }

        let config_copy = config.clone();
        std::thread::spawn(move || {
            let event = PatchEvent::new(
                &config_copy,
                EventType::PatchInstallSuccess,
                booting_patch.number,
            );
            let report_result = crate::network::send_patch_event(event, &config_copy);
            if let Err(err) = report_result {
                error!("Failed to report successful patch install: {:?}", err);
            }
        });

        Ok(())
    })
}

/// This does not return status.  The only output is the change to the saved
/// cache. The Engine calls this during boot and it will check for an update
/// and install it if available.
pub fn start_update_thread() {
    std::thread::spawn(move || {
        let result = update();
        let status = match result {
            Ok(status) => status,
            Err(err) => {
                error!("Update failed: {:?}", err);
                UpdateStatus::UpdateHadError
            }
        };
        info!("Update thread finished with status: {}", status);
    });
}

#[cfg(test)]
mod tests {
    use serial_test::serial;
    use std::{fs, thread, time::Duration};
    use tempdir::TempDir;

    use crate::{
        cache::UpdaterState,
        config::{testing_reset_config, with_config},
        events::EventType,
        network::{testing_set_network_hooks, NetworkHooks, PatchCheckResponse},
<<<<<<< HEAD
        test_utils::{install_fake_patch, write_fake_apk},
=======
        test_utils::install_fake_patch,
>>>>>>> a9fa67c9
        time, with_state, ExternalFileProvider, Patch,
    };

    #[derive(Debug, Clone)]
    pub struct FakeExternalFileProvider {}
    impl ExternalFileProvider for FakeExternalFileProvider {
        fn open(&self) -> anyhow::Result<Box<dyn crate::ReadSeek>> {
            Ok(Box::new(std::io::Cursor::new(vec![])))
        }
    }

    pub fn init_for_testing(tmp_dir: &TempDir, base_url: Option<&str>) {
        testing_reset_config();
        let cache_dir = tmp_dir.path().to_str().unwrap().to_string();
        let mut yaml = "app_id: 1234".to_string();
        if let Some(url) = base_url {
            yaml += &format!("\nbase_url: {}", url);
        }

        let libapp_path = tmp_dir
            .path()
            .join("lib/arch/libapp.so")
            .to_str()
            .unwrap()
            .to_string();

        crate::init(
            crate::AppConfig {
                app_storage_dir: cache_dir.clone(),
                code_cache_dir: cache_dir.clone(),
                release_version: "1.0.0+1".to_string(),
                original_libapp_paths: vec![libapp_path],
            },
            Box::new(FakeExternalFileProvider {}),
            &yaml,
        )
        .unwrap();
    }

    #[serial]
    #[test]
    fn subsequent_init_calls_do_not_update_config() {
        let tmp_dir = TempDir::new("example").unwrap();

        testing_reset_config();
        let cache_dir = tmp_dir.path().to_str().unwrap().to_string();
        let mut yaml = "app_id: 1234".to_string();

        assert_eq!(
            crate::init(
                crate::AppConfig {
                    app_storage_dir: cache_dir.clone(),
                    code_cache_dir: cache_dir.clone(),
                    release_version: "1.0.0+1".to_string(),
                    original_libapp_paths: vec!["/dir/lib/arch/libapp.so".to_string()],
                },
                Box::new(FakeExternalFileProvider {}),
                &yaml,
            ),
            Ok(())
        );

        with_config(|config| {
            assert_eq!(config.app_id, "1234");
            Ok(())
        })
        .unwrap();

        // Attempt to init a second time with a different app_id.
        yaml = "app_id: 5678".to_string();
        assert_eq!(
            crate::init(
                crate::AppConfig {
                    app_storage_dir: cache_dir.clone(),
                    code_cache_dir: cache_dir.clone(),
                    release_version: "1.0.0+1".to_string(),
                    original_libapp_paths: vec!["/dir/lib/arch/libapp.so".to_string()],
                },
                Box::new(FakeExternalFileProvider {}),
                &yaml,
            ),
            Err(crate::InitError::AlreadyInitialized)
        );

        // Verify that the app_id is still the original value.
        with_config(|config| {
            assert_eq!(config.app_id, "1234");
            Ok(())
        })
        .unwrap();
    }

    #[serial]
    #[test]
    fn ignore_version_after_marked_bad() -> anyhow::Result<()> {
        let tmp_dir = TempDir::new("example").unwrap();
        init_for_testing(&tmp_dir, None);

        // Install a fake patch.
        install_fake_patch(1)?;
        assert!(crate::next_boot_patch()?.is_some());
        // pretend we booted from it
        crate::report_launch_start()?;
        crate::report_launch_success()?;
        assert!(crate::next_boot_patch()?.is_some());
        with_state(|state| {
            assert!(!state.is_known_bad_patch(1));
            Ok(())
        })?;
        // boot again, this time failing
        crate::report_launch_start()?;
        crate::report_launch_failure()?;
        // Technically might need to "reload"
        // ask for current patch (should get none).
        assert!(crate::next_boot_patch()?.is_none());
        with_state(|state| {
            assert!(state.is_known_bad_patch(1));
            Ok(())
        })?;

        Ok(())
    }

    #[serial]
    #[test]
    fn reports_patch_install_failure_if_patch_was_booting() -> anyhow::Result<()> {
        let tmp_dir = TempDir::new("example").unwrap();
        init_for_testing(&tmp_dir, None);

        install_fake_patch(1)?;
        with_config(|config| {
            let mut state = UpdaterState::load_or_new_on_error(
                &config.storage_dir,
                &config.release_version,
                config.patch_public_key.as_deref(),
            );
            assert_eq!(state.next_boot_patch().unwrap().number, 1);
            Ok(())
        })?;

        // Pretend we started to boot from it, but don't report success or failure.
        crate::report_launch_start()?;
        with_state(|state| {
            assert_eq!(state.currently_booting_patch().unwrap().number, 1);
            // We should have no queued events
            assert!(state.copy_events(1).is_empty());
            Ok(())
        })?;

        // Pretend we're starting the app a second time
        init_for_testing(&tmp_dir, None);

        with_state(|state| {
            assert!(state.currently_booting_patch().is_none());
            // We should now have a queued PatchInstallFailure event
            let events = state.copy_events(1);
            assert_eq!(events.len(), 1);
            assert_eq!(events[0].identifier, EventType::PatchInstallFailure);
            Ok(())
        })?;

        Ok(())
    }

    #[test]
    fn hash_matches() {
        let tmp_dir = TempDir::new("example").unwrap();

        let input_path = tmp_dir.path().join("input");
        fs::write(&input_path, "hello world").unwrap();

        let expected = "b94d27b9934d3e08a52e52d7da7dabfac484efe37a5380ee9088f7ace2efcde9";
        assert!(super::check_hash(&input_path, expected).is_ok());

        // modify hash to not match
        let expected = "a94d27b9934d3e08a52e52d7da7dabfac484efe37a5380ee9088f7ace2efcde9";
        // We don't check the full error string because it contains a path
        // which varies on each run.
        assert!(super::check_hash(&input_path, expected)
            .unwrap_err()
            .to_string()
            .contains("Update rejected: hash mismatch. Update was downloaded"));

        // invalid hashes should not match either
        let expected = "foo";
        assert_eq!(
            super::check_hash(&input_path, expected)
                .unwrap_err()
                .to_string(),
            "Invalid hash string from server."
        );

        // Server used to send "#" and we'd allow it, but now we don't.
        let expected = "#";
        assert_eq!(
            super::check_hash(&input_path, expected)
                .unwrap_err()
                .to_string(),
            "Invalid hash string from server."
        );
    }

    #[serial]
    #[test]
    fn init_missing_yaml() {
        let tmp_dir = TempDir::new("example").unwrap();
        let cache_dir = tmp_dir.path().to_str().unwrap().to_string();
        assert_eq!(
            crate::init(
                crate::AppConfig {
                    app_storage_dir: cache_dir.clone(),
                    code_cache_dir: cache_dir.clone(),
                    release_version: "1.0.0+1".to_string(),
                    original_libapp_paths: vec!["original_libapp_path".to_string()],
                },
                Box::new(FakeExternalFileProvider {}),
                "",
            ),
            Err(crate::InitError::InvalidArgument(
                "yaml".to_string(),
                "missing field `app_id`".to_string()
            ))
        );
    }

    #[serial]
    #[test]
    fn reports_patch_download_on_update() -> anyhow::Result<()> {
        let mut server = mockito::Server::new();
        let download_url = format!("{}/patch/1", server.url());
        let check_response = PatchCheckResponse {
            patch_available: true,
            patch: Some(Patch {
                number: 1,
                download_url: download_url.to_string(),
                // Generated by `string_patch "hello world" "hello tests"`
                hash: "bb8f1d041a5cdc259055afe9617136799543e0a7a86f86db82f8c1fadbd8cc45"
                    .to_string(),
                hash_signature: None,
            }),
            rolled_back_patch_numbers: Some(vec![2]),
        };
        let check_response_body = serde_json::to_string(&check_response).unwrap();
        let _ = server
            .mock("POST", "/api/v1/patches/check")
            .with_status(200)
            .with_body(check_response_body)
            .create();
        let _ = server
            .mock("GET", "/patch/1")
            .with_status(200)
            .with_body(
                // Generated by `string_patch "hello world" "hello tests"`
                [
                    40, 181, 47, 253, 0, 128, 177, 0, 0, 223, 177, 0, 0, 0, 16, 0, 0, 6, 0, 0, 0,
                    0, 0, 0, 5, 116, 101, 115, 116, 115, 0,
                ],
            )
            .create();
        let event_mock = server
            .mock("POST", "/api/v1/patches/events")
            .with_status(201)
            .match_body(mockito::Matcher::PartialJsonString(
                r#"
                    {
                        "event": {
                            "app_id": "1234",
                            "type": "__patch_download__",
                            "patch_number": 1,
                            "release_version": "1.0.0+1"
                        }
                    }"#
                .to_string(),
            ))
            .create();
        let tmp_dir = TempDir::new("example").unwrap();
        init_for_testing(&tmp_dir, Some(&server.url()));

        // Install the base apk to allow the "downloaded" patch 1 to successfully inflate and install.
        let base = "hello world";
        let apk_path = tmp_dir.path().join("base.apk");
        write_fake_apk(apk_path.to_str().unwrap(), base.as_bytes());

        let result = super::update()?;
        assert_eq!(result, crate::UpdateStatus::UpdateInstalled);

        // This is gross.
        // Because we spawn a thread to report the patch download event, we need to give it time
        // to run before we can assert that the event was sent. The more correct way to do this
        // would be to obtain the join handle from the thread and wait for it to finish, but that
        // would require a change to the API of the `update` function, which seems worse.
        thread::sleep(Duration::from_millis(10));

        // Assert that the patch download event was sent.
        event_mock.expect(1).assert();

        Ok(())
    }

    #[serial]
    #[test]
    fn returns_update_installed_if_reporting_patch_download_fails() -> anyhow::Result<()> {
        let mut server = mockito::Server::new();
        let download_url = format!("{}/patch/1", server.url());
        let check_response = PatchCheckResponse {
            patch_available: true,
            patch: Some(Patch {
                number: 1,
                download_url: download_url.to_string(),
                // Generated by `string_patch "hello world" "hello tests"`
                hash: "bb8f1d041a5cdc259055afe9617136799543e0a7a86f86db82f8c1fadbd8cc45"
                    .to_string(),
                hash_signature: None,
            }),
            rolled_back_patch_numbers: Some(vec![2]),
        };
        let check_response_body = serde_json::to_string(&check_response).unwrap();
        let _ = server
            .mock("POST", "/api/v1/patches/check")
            .with_status(200)
            .with_body(check_response_body)
            .create();
        let _ = server
            .mock("GET", "/patch/1")
            .with_status(200)
            .with_body(
                // Generated by `string_patch "hello world" "hello tests"`
                [
                    40, 181, 47, 253, 0, 128, 177, 0, 0, 223, 177, 0, 0, 0, 16, 0, 0, 6, 0, 0, 0,
                    0, 0, 0, 5, 116, 101, 115, 116, 115, 0,
                ],
            )
            .create();
        let event_mock = server
            .mock("POST", "/api/v1/patches/events")
            .with_status(503)
            .create();
        let tmp_dir = TempDir::new("example").unwrap();
        init_for_testing(&tmp_dir, Some(&server.url()));

        // Install the base apk to allow the "downloaded" patch 1 to successfully inflate and install.
        let base = "hello world";
        let apk_path = tmp_dir.path().join("base.apk");
        write_fake_apk(apk_path.to_str().unwrap(), base.as_bytes());

        let result = super::update()?;
        assert_eq!(result, crate::UpdateStatus::UpdateInstalled);

        // This is gross.
        // Because we spawn a thread to report the patch download event, we need to give it time
        // to run before we can assert that the event was sent. The more correct way to do this
        // would be to obtain the join handle from the thread and wait for it to finish, but that
        // would require a change to the API of the `update` function, which seems worse.
        thread::sleep(Duration::from_millis(10));

        // Assert that the patch download event was sent.
        event_mock.expect(1).assert();

        Ok(())
    }

    #[serial]
    #[test]
    fn report_launch_result_with_no_current_patch() {
        let tmp_dir = TempDir::new("example").unwrap();
        init_for_testing(&tmp_dir, None);
        assert!(crate::report_launch_start().is_ok());
        assert_eq!(
            crate::report_launch_failure()
                .unwrap_err()
                .downcast::<crate::UpdateError>()
                .unwrap(),
            crate::UpdateError::InvalidState("currently_booting_patch is None".to_string())
        );
        assert!(crate::report_launch_success().is_ok());
    }

    #[serial]
    #[test]
    fn report_launch_success_with_patch() {
        use crate::cache::UpdaterState;
        use crate::config::with_config;
        let patch_number = 1;
        let tmp_dir = TempDir::new("example").unwrap();
        init_for_testing(&tmp_dir, None);

        // Install a fake patch.
        install_fake_patch(1).unwrap();

        // Pretend we booted from it.
        crate::report_launch_start().unwrap();
        super::report_launch_success().unwrap();

        with_config(|config| {
            let state = UpdaterState::load_or_new_on_error(
                &config.storage_dir,
                &config.release_version,
                config.patch_public_key.as_deref(),
            );
            assert_eq!(state.current_boot_patch().unwrap().number, patch_number);
            Ok(())
        })
        .unwrap();
    }

    #[serial]
    #[test]
    fn report_launch_failure_with_patch() {
        use crate::cache::UpdaterState;
        use crate::config::with_config;
        let tmp_dir = TempDir::new("example").unwrap();
        init_for_testing(&tmp_dir, None);

        // Install a fake patch.
        install_fake_patch(1).unwrap();

        // Pretend we fail to boot from it.
        crate::report_launch_start().unwrap();
        super::report_launch_failure().unwrap();

        with_config(|config| {
            let mut state = UpdaterState::load_or_new_on_error(
                &config.storage_dir,
                &config.release_version,
                config.patch_public_key.as_deref(),
            );
            // It's now bad.
            assert!(state.next_boot_patch().is_none());
            // And we've queued an event.
            let events = state.copy_events(1);
            assert_eq!(events.len(), 1);
            assert_eq!(
                events[0].identifier,
                crate::events::EventType::PatchInstallFailure
            );
            Ok(())
        })
        .unwrap();
    }

    #[serial]
    #[test]
    fn does_not_download_known_bad_patch() -> anyhow::Result<()> {
        let mut server = mockito::Server::new();
        let check_response = PatchCheckResponse {
            patch_available: true,
            patch: Some(crate::network::Patch {
                number: 1,
                download_url: "download_url".to_string(),
                hash: "hash".to_string(),
                hash_signature: None,
            }),
            rolled_back_patch_numbers: None,
        };
        let check_response_body = serde_json::to_string(&check_response).unwrap();
        let _ = server
            .mock("POST", "/api/v1/patches/check")
            .with_status(200)
            .with_body(check_response_body)
            .create();
        let tmp_dir = TempDir::new("example").unwrap();
        init_for_testing(&tmp_dir, Some(&server.url()));

        let mut updater_state = with_config(|config| {
            let mut state = UpdaterState::load_or_new_on_error(
                &config.storage_dir,
                &config.release_version,
                config.patch_public_key.as_deref(),
            );

            state.record_boot_failure_for_patch(1)?;

            Ok(state)
        })?;

        // Make sure we're starting with no next boot patch.
        assert!(updater_state.next_boot_patch().is_none());

        let result = super::update()?;

        // Ensure that we've skipped the known bad patch.
        assert_eq!(result, crate::UpdateStatus::UpdateIsBadPatch);
        assert!(updater_state.next_boot_patch().is_none());

        Ok(())
    }

    #[serial]
    #[test]
    fn does_not_download_already_installed_patch() -> anyhow::Result<()> {
        let patch_number = 1;
        let mut server = mockito::Server::new();
        let check_response = PatchCheckResponse {
            patch_available: true,
            patch: Some(Patch {
                number: patch_number,
                hash: "#".to_string(),
                download_url: "download_url".to_string(),
                hash_signature: None,
            }),
            rolled_back_patch_numbers: None,
        };
        let check_response_body = serde_json::to_string(&check_response).unwrap();
        let _ = server
            .mock("POST", "/api/v1/patches/check")
            .with_status(200)
            .with_body(check_response_body)
            .create();
        let tmp_dir = TempDir::new("example").unwrap();
        init_for_testing(&tmp_dir, Some(&server.url()));

        install_fake_patch(patch_number)?;

        let update_status = super::update()?;

        assert_eq!(update_status, crate::UpdateStatus::NoUpdate);

        Ok(())
    }

    #[serial]
    #[test]
    fn events_sent_during_update() {
        use crate::cache::UpdaterState;
        use crate::config::{current_arch, current_platform, with_config};
        use crate::events::{EventType, PatchEvent};
        use crate::network::PatchCheckResponse;

        let mut server = mockito::Server::new();
        let check_response = PatchCheckResponse {
            patch_available: false,
            patch: None,
            rolled_back_patch_numbers: None,
        };
        let check_response_body = serde_json::to_string(&check_response).unwrap();
        let _ = server
            .mock("POST", "/api/v1/patches/check")
            .with_status(200)
            .with_body(check_response_body)
            .create();
        let event_mock = server
            .mock("POST", "/api/v1/patches/events")
            .with_status(201)
            .create();
        let tmp_dir = TempDir::new("example").unwrap();
        init_for_testing(&tmp_dir, Some(&server.url()));

        with_config(|config| {
            let mut state = UpdaterState::load_or_new_on_error(
                &config.storage_dir,
                &config.release_version,
                config.patch_public_key.as_deref(),
            );
            let fail_event = PatchEvent {
                app_id: config.app_id.clone(),
                arch: current_arch().to_string(),
                identifier: EventType::PatchInstallFailure,
                patch_number: 1,
                platform: current_platform().to_string(),
                release_version: config.release_version.clone(),
                timestamp: time::unix_timestamp(),
            };
            // Queue 5 events.
            assert!(state.queue_event(fail_event.clone()).is_ok());
            assert!(state.queue_event(fail_event.clone()).is_ok());
            assert!(state.queue_event(fail_event.clone()).is_ok());
            assert!(state.queue_event(fail_event.clone()).is_ok());
            assert!(state.queue_event(fail_event.clone()).is_ok());
            Ok(())
        })
        .unwrap();

        super::update().unwrap();
        // Only 3 events should have been sent.
        event_mock.expect(3).assert();

        with_config(|config| {
            let state = UpdaterState::load_or_new_on_error(
                &config.storage_dir,
                &config.release_version,
                config.patch_public_key.as_deref(),
            );
            // All 5 events should be cleared, even though only 3 were sent.
            assert_eq!(state.copy_events(10).len(), 0);
            Ok(())
        })
        .unwrap();
    }

    #[serial]
    #[test]
    fn no_config_lock_contention_when_waiting_for_patch_check() {
        static mut HAS_FINISHED_CONFIG: bool = false;

        let tmp_dir = TempDir::new("example").unwrap();
        init_for_testing(&tmp_dir, None);

        // Set up the network hooks to sleep for 10 seconds on a patch check request
        let hooks = NetworkHooks {
            patch_check_request_fn: |_url, _request| {
                let patch_check_delay = std::time::Duration::from_secs(1);
                std::thread::sleep(patch_check_delay);

                // If we've obtained and released the config lock, this test has passed.
                if unsafe { HAS_FINISHED_CONFIG } {
                    return Ok(PatchCheckResponse {
                        patch_available: false,
                        patch: None,
                        rolled_back_patch_numbers: None,
                    });
                }

                // If we have not yet finished with the config lock, this test has failed.
                unreachable!("If the test has not terminated before this, set_config is likely being blocked by a patch check request, which should not happen");
            },
            download_file_fn: |_url| Ok([].to_vec()),
            report_event_fn: |_url, _event| Ok(()),
        };

        testing_set_network_hooks(
            hooks.patch_check_request_fn,
            hooks.download_file_fn,
            hooks.report_event_fn,
        );

        // Invoke check_for_update to kick off a patch check request
        let _ = std::thread::spawn(crate::check_for_update);

        // Call with_config to get the config lock. This should complete before the patch check request is resolved.
        let config_thread = std::thread::spawn(|| with_config(|_| Ok(())));

        assert!(config_thread.join().is_ok());

        unsafe { HAS_FINISHED_CONFIG = true };

        // Don't wait for the patch check thread. This test should finish more or less immediately
        // if with_config isn't waiting for the patch check thread. If it is waiting, this test will
        // take patch_check_delay (defined above) to complete and fail due to the unreachable!() in
        // the patch check callback.
    }
}

#[cfg(test)]
mod rollback_tests {
    use anyhow::Result;
    use serial_test::serial;
    use tempdir::TempDir;

    use crate::{
        network::PatchCheckResponse,
        test_utils::{install_fake_patch, write_fake_apk},
    };

    use super::{
        report_launch_start, report_launch_success, tests::init_for_testing, with_mut_state, Patch,
    };

    #[serial]
    #[test]
    fn does_not_roll_back_when_rolled_back_patches_is_empty() -> Result<()> {
        let mut server = mockito::Server::new();
        let check_response = PatchCheckResponse {
            patch_available: false,
            patch: None,
            rolled_back_patch_numbers: Some(vec![]),
        };
        let check_response_body = serde_json::to_string(&check_response).unwrap();
        let _ = server
            .mock("POST", "/api/v1/patches/check")
            .with_status(200)
            .with_body(check_response_body)
            .create();
        let tmp_dir = TempDir::new("example").unwrap();
        init_for_testing(&tmp_dir, Some(&server.url()));

        install_fake_patch(1)?;
        report_launch_start()?;
        report_launch_success()?;

        with_mut_state(|state| {
            assert_eq!(state.current_boot_patch().map(|p| p.number), Some(1));
            assert_eq!(state.next_boot_patch().map(|p| p.number), Some(1));
            Ok(())
        })?;

        let update_result = crate::update();
        assert_eq!(update_result.unwrap(), crate::UpdateStatus::NoUpdate);

        Ok(())
    }

    /// If the next_boot_patch is rolled back, the updater should roll back to the release version
    /// if no other patches are available on disk.
    #[serial]
    #[test]
    fn rolls_back_from_current_patch_to_release() -> Result<()> {
        let mut server = mockito::Server::new();
        let check_response = PatchCheckResponse {
            patch_available: false,
            patch: None,
            rolled_back_patch_numbers: Some(vec![1]),
        };
        let check_response_body = serde_json::to_string(&check_response).unwrap();
        let _ = server
            .mock("POST", "/api/v1/patches/check")
            .with_status(200)
            .with_body(check_response_body)
            .create();
        let tmp_dir = TempDir::new("example").unwrap();
        init_for_testing(&tmp_dir, Some(&server.url()));

        install_fake_patch(1)?;
        report_launch_start()?;
        report_launch_success()?;

        with_mut_state(|state| {
            assert_eq!(state.next_boot_patch().map(|p| p.number), Some(1));
            Ok(())
        })?;

        crate::update()?;

        with_mut_state(|state| {
            assert!(state.next_boot_patch().is_none());
            Ok(())
        })?;

        Ok(())
    }

    /// If an older patch is provided by the patch check response, verify that we uninstall the
    /// rolled back patch and install the older patch specified by the patch check response.
    #[serial]
    #[test]
    fn rolls_back_to_previous_patch() -> Result<()> {
        let mut server = mockito::Server::new();
        let download_url = format!("{}/patch/1", server.url());
        let check_response = PatchCheckResponse {
            patch_available: true,
            patch: Some(Patch {
                number: 1,
                download_url: download_url.to_string(),
                // Generated by `string_patch "hello world" "hello tests"`
                hash: "bb8f1d041a5cdc259055afe9617136799543e0a7a86f86db82f8c1fadbd8cc45"
                    .to_string(),
                hash_signature: None,
            }),
            rolled_back_patch_numbers: Some(vec![2]),
        };
        let check_response_body = serde_json::to_string(&check_response).unwrap();
        let _ = server
            .mock("POST", "/api/v1/patches/check")
            .with_status(200)
            .with_body(check_response_body)
            .create();
        let _ = server
            .mock("GET", "/patch/1")
            .with_status(200)
            .with_body(
                // Generated by `string_patch "hello world" "hello tests"`
                [
                    40, 181, 47, 253, 0, 128, 177, 0, 0, 223, 177, 0, 0, 0, 16, 0, 0, 6, 0, 0, 0,
                    0, 0, 0, 5, 116, 101, 115, 116, 115, 0,
                ],
            )
            .create();
        let tmp_dir = TempDir::new("example").unwrap();
        init_for_testing(&tmp_dir, Some(&server.url()));

        // Install the base apk to allow the "downloaded" patch 1 to successfully inflate and install.
        let base = "hello world";
        let apk_path = tmp_dir.path().join("base.apk");
        write_fake_apk(apk_path.to_str().unwrap(), base.as_bytes());

        // Install patch 2, pretend we're starting to boot from it, but don't report success or failure
        // to ensure we still have patch 1 on disk.
        install_fake_patch(2)?;
        report_launch_start()?;
        report_launch_success()?;

        with_mut_state(|state| {
            assert_eq!(state.current_boot_patch().map(|p| p.number), Some(2));
            assert_eq!(state.next_boot_patch().map(|p| p.number), Some(2));
            Ok(())
        })?;

        let update_result = crate::update();
        assert_eq!(update_result.unwrap(), crate::UpdateStatus::UpdateInstalled);

        with_mut_state(|state| {
            assert_eq!(state.next_boot_patch().map(|p| p.number), Some(1));
            Ok(())
        })?;

        Ok(())
    }
}<|MERGE_RESOLUTION|>--- conflicted
+++ resolved
@@ -360,18 +360,11 @@
     // Check for update.
     let patch_check_request_fn = &(config.network_hooks.patch_check_request_fn);
     let response = patch_check_request_fn(&patches_check_url(&config.base_url), request)?;
-<<<<<<< HEAD
-=======
     info!("Patch check response: {:?}", response);
->>>>>>> a9fa67c9
 
     with_mut_state(|state| {
         if let Some(rolled_back_patches) = response.rolled_back_patch_numbers {
             if !rolled_back_patches.is_empty() {
-<<<<<<< HEAD
-                info!("Rolled back patches: {:?}", rolled_back_patches);
-=======
->>>>>>> a9fa67c9
                 for patch_number in rolled_back_patches {
                     info!("Attempting uninstall of patch {}...", patch_number);
                     state.uninstall_patch(patch_number)?;
@@ -648,11 +641,7 @@
         config::{testing_reset_config, with_config},
         events::EventType,
         network::{testing_set_network_hooks, NetworkHooks, PatchCheckResponse},
-<<<<<<< HEAD
         test_utils::{install_fake_patch, write_fake_apk},
-=======
-        test_utils::install_fake_patch,
->>>>>>> a9fa67c9
         time, with_state, ExternalFileProvider, Patch,
     };
 

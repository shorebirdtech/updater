--- conflicted
+++ resolved
@@ -155,15 +155,12 @@
         NetworkHooks::default(),
     );
 
-<<<<<<< HEAD
-=======
     // set_config will return an error if the config is already initialized. This should not cause
     // init to fail.
     if set_config_result.is_err() {
         return Err(InitError::AlreadyInitialized);
     }
 
->>>>>>> a18b90f0
     let _ = with_config(|config| {
         UpdaterState::load_or_new_on_error(
             &config.storage_dir,

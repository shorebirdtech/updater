--- conflicted
+++ resolved
@@ -255,29 +255,15 @@
             // If our next boot patch is bad_patch_number, clear it.
             if next_boot_patch.number == bad_patch_number {
                 self.patches_state.next_boot_patch = None;
-<<<<<<< HEAD
-
-                // If the last booted patch is the same as the next boot patch, clear it.
-                if let Some(last_boot_patch) = self.patches_state.last_booted_patch {
-                    if last_boot_patch.number == bad_patch_number {
-                        self.patches_state.last_booted_patch = None;
-                    }
-                }
-=======
->>>>>>> dc7aea0c
             }
         }
 
         // If we think we can still boot from the last booted patch, set it as the next_boot_patch.
         // If something happened to render the last boot patch unbootable, clear it and delete its artifacts.
         if let Some(last_boot_patch) = self.patches_state.last_booted_patch {
-<<<<<<< HEAD
-            if self.validate_patch_is_bootable(&last_boot_patch).is_ok() {
-=======
             if last_boot_patch.number != bad_patch_number
                 && self.validate_patch_is_bootable(&last_boot_patch).is_ok()
             {
->>>>>>> dc7aea0c
                 self.patches_state.next_boot_patch = Some(last_boot_patch);
             } else {
                 self.patches_state.last_booted_patch = None;
@@ -809,11 +795,7 @@
         // Download and successfully boot from patch 1
         manager.add_patch_for_test(&temp_dir, 1)?;
         manager.record_boot_start_for_patch(1)?;
-<<<<<<< HEAD
         manager.record_boot_success()?;
-=======
-        manager.record_boot_success_for_patch(1)?;
->>>>>>> dc7aea0c
 
         // Download and fall back from patch 2
         manager.add_patch_for_test(&temp_dir, 2)?;
@@ -986,7 +968,6 @@
     }
 
     #[test]
-<<<<<<< HEAD
     fn deletes_other_patch_artifacts() -> Result<()> {
         let temp_dir = TempDir::new("patch_manager")?;
         let mut manager = PatchManager::with_root_dir(temp_dir.path().to_owned());
@@ -1026,8 +1007,6 @@
     use tempdir::TempDir;
 
     #[test]
-=======
->>>>>>> dc7aea0c
     fn deletes_failed_patch_artifacts() -> Result<()> {
         let temp_dir = TempDir::new("patch_manager")?;
         let mut manager = PatchManager::manager_for_test(&temp_dir);

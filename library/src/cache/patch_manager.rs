use super::{disk_io, signing, PatchInfo};
use anyhow::{bail, Context, Result};
use core::fmt::Debug;
use serde::{Deserialize, Serialize};
use std::path::{Path, PathBuf};

#[cfg(test)]
use mockall::automock;
#[cfg(test)]
use tempdir::TempDir;

// https://stackoverflow.com/questions/67087597/is-it-possible-to-use-rusts-log-info-for-tests
#[cfg(test)]
use std::{println as info, println as error, println as debug}; // Workaround to use println! for logs.

const PATCHES_DIR_NAME: &str = "patches";
const PATCHES_STATE_FILE_NAME: &str = "patches_state.json";
const PATCH_ARTIFACT_FILENAME: &str = "dlc.vmcode";

/// Information about a patch that is persisted to disk.
#[derive(Clone, Debug, Deserialize, Serialize, PartialEq, Eq, Hash)]
struct PatchMetadata {
    /// The number of the patch.
    number: usize,

    /// The size of the patch artifact on disk.
    size: u64,

    /// The hash of the patch artifact on disk.
    hash: String,

    /// The signature of `hash`.
    signature: Option<String>,
}

/// What gets serialized to disk
#[derive(Debug, Default, Deserialize, Serialize)]
struct PatchesState {
    /// The patch we are currently running, if any.
    last_booted_patch: Option<PatchMetadata>,

    /// The patch that will be run on the next app boot, if any. This may be the same
    /// as the last booted patch patch if no new patch has been downloaded.
    next_boot_patch: Option<PatchMetadata>,

    /// The patch that is currently booting, if any. If the system initializes and
    /// this has a value, we will consider this patch to have failed to boot.
<<<<<<< HEAD
=======
    /// This is given a value when we start booting a patch (record_boot_start_for_patch) and is
    /// cleared when:
    ///  - the patch boots successfully (record_boot_success)
    ///  - the patch fails to boot (record_boot_failure_for_patch)
    ///  - the system initializes (on_init, we take this to mean the patch failed to boot)
>>>>>>> a18b90f0
    currently_booting_patch: Option<PatchMetadata>,

    /// The highest patch number we have seen. This may be higher than the last booted
    /// patch or next patch if we downloaded a patch that failed to boot.
    highest_seen_patch_number: Option<usize>,
}

/// Abstracts the process of managing patches.
#[cfg_attr(test, automock)]
pub trait ManagePatches {
    /// Triggers any initialization logic needed by the patch manager. This is intended
<<<<<<< HEAD
    /// to be called when Shorebird is initialized by the Flutter engine.
=======
    /// to be called when Shorebird is initialized by the Flutter engine (shorebird_init).
>>>>>>> a18b90f0
    fn on_init(&mut self) -> Result<()>;

    /// Copies the patch file at file_path to the manager's directory structure sets
    /// this patch as the next patch to boot.
    ///
    /// The explicit lifetime is required for automock to work with Options.
    /// See https://github.com/asomers/mockall/issues/61.
    #[allow(clippy::needless_lifetimes)]
    fn add_patch<'a>(
        &mut self,
        number: usize,
        file_path: &Path,
        hash: &str,
        signature: Option<&'a str>,
    ) -> Result<()>;

    /// Returns the patch we most recently successfully booted from (usually the currently running patch),
    /// or None if no patch is installed.
    fn last_successfully_booted_patch(&self) -> Option<PatchInfo>;

    /// The patch we are currently booting, if any. This will only have a value:
    ///   1. Between record_boot_start_for_patch and record_boot_success or record_boot_failure_for_patch
    ///   2. On init if we attempted to boot a patch but never recorded a successful boot (e.g., because
    ///      the system crashed).
    fn currently_booting_patch(&self) -> Option<PatchInfo>;

    /// Returns the next patch to boot, or None if:
    /// - no patches have been downloaded
    /// - we cannot boot from the patch(es) on disk
    fn next_boot_patch(&mut self) -> Option<PatchInfo>;

    /// Record that we're booting. If we have a next path, updates the last
    /// attempted patch to be the next boot patch.
    fn record_boot_start_for_patch(&mut self, patch_number: usize) -> Result<()>;

    /// Marks last_attempted_patch as "good", updates last_booted_patch to be the same,
    /// and deletes all patch artifacts older than the last_booted_patch.
    fn record_boot_success(&mut self) -> Result<()>;

    /// Records that the patch with number patch_number failed to boot, and ensures
    /// that it will never be returned as the next boot or last booted patch.
    fn record_boot_failure_for_patch(&mut self, patch_number: usize) -> Result<()>;

    /// The highest patch number that has been added. This may be higher than the
    /// last booted or next boot patch if we downloaded a patch that failed to boot.
    fn highest_seen_patch_number(&self) -> Option<usize>;

    /// Resets the patch manager to its initial state, removing all patches. This is
    /// intended to be used when a new release version is installed.
    fn reset(&mut self) -> Result<()>;
}

// This allows us to use the Debug trait on dyn ManagePatches, which is
// required to have it as a property of UpdaterState.
impl Debug for dyn ManagePatches {
    fn fmt(&self, f: &mut core::fmt::Formatter<'_>) -> core::fmt::Result {
        write!(f, "ManagePatches")
    }
}

#[derive(Debug)]
pub struct PatchManager {
    /// The base directory used to store patch artifacts and state.
    /// The directory structure created within this directory is:
    ///  patches_state.json
    ///  patches/
    ///    <patch_number>/
    ///      dlc.vmcode
    ///    <patch_number>/
    ///      dlc.vmcode
    root_dir: PathBuf,

    /// Metadata about the patches we have downloaded that is persisted to disk.
    patches_state: PatchesState,

    /// The key used to sign patch hashes for the current release, if any. If this is
    /// not None, all patches must have a signature that can be verified with this key.
    patch_public_key: Option<String>,
}

impl PatchManager {
    /// Creates a new PatchManager with the given root directory. This directory is
    /// assumed to exist. The PatchManager will use this directory to store its
    /// state and patch binaries.
    pub fn new(root_dir: PathBuf, patch_public_key: Option<&str>) -> Self {
        let patches_state = Self::load_patches_state(&root_dir).unwrap_or_default();

        Self {
            root_dir,
            patches_state,
            patch_public_key: patch_public_key.map(|s| s.to_owned()),
        }
    }

    fn load_patches_state(root_dir: &Path) -> Option<PatchesState> {
        let path = root_dir.join(PATCHES_STATE_FILE_NAME);
        match disk_io::read(&path) {
            Ok(maybe_state) => maybe_state,
            Err(e) => {
                debug!(
                    "Failed to load patches state from {}: {}",
                    path.display(),
                    e
                );
                None
            }
        }
    }

    fn save_patches_state(&self) -> Result<()> {
        let path = self.root_dir.join(PATCHES_STATE_FILE_NAME);
        disk_io::write(&self.patches_state, &path)
    }

    /// The directory where all patch artifacts are stored.
    fn patches_dir(&self) -> PathBuf {
        self.root_dir.join(PATCHES_DIR_NAME)
    }

    /// The directory where artifacts for the patch with the given number are stored.
    fn patch_dir(&self, patch_number: usize) -> PathBuf {
        self.patches_dir().join(patch_number.to_string())
    }

    /// The path to the runnable patch artifact with the given number. Runnable patch artifact files are
    /// named <patch_number>.vmcode
    fn patch_artifact_path(&self, patch_number: usize) -> PathBuf {
        self.patch_dir(patch_number).join(PATCH_ARTIFACT_FILENAME)
    }

    fn patch_info_for_number(&self, patch_number: usize) -> PatchInfo {
        PatchInfo {
            path: self.patch_artifact_path(patch_number),
            number: patch_number,
        }
    }

    /// Checks that the patch with the given number:
    ///   - Has an artifact on disk
    ///   - That artifact on disk is the same size it was when it was installed
    ///
    /// Returns Ok if the patch is bootable, or an error if it is not.
    fn validate_patch_is_bootable(&self, patch: &PatchMetadata) -> Result<()> {
        let artifact_path = self.patch_artifact_path(patch.number);
        if !Path::exists(&artifact_path) {
            bail!(
                "Patch {} does not exist at {}",
                patch.number,
                artifact_path.display()
            );
        }

        let artifact_size_on_disk = std::fs::metadata(&artifact_path)?.len();
        if artifact_size_on_disk != patch.size {
            bail!(
                "Patch {} has size {} on disk, but expected size {}",
                patch.number,
                artifact_size_on_disk,
                patch.size
            );
        }

<<<<<<< HEAD
=======
        // If the last boot we tried was this patch, make sure we succeeded or the patch is bad.
        // If we are currently in the process of booting this patch for the first time, this check
        // will always fail, so skip it.
        // TODO: this validation only needs to happen once. Move to on_init.
        if !self.is_currently_booting_patch(patch.number)
            && self.is_patch_last_attempted_patch(patch.number)
        {
            // We are trying to boot from the same patch that we tried to boot from last time.

            match self.last_successful_boot_patch_number() {
                Some(last_successful_patch_number)
                    if last_successful_patch_number == patch.number =>
                {
                    // Our last boot attempt was this patch, and we've successfully booted from this
                    // patch before.  This patch is safe to boot from.
                }
                _ => {
                    // We've tried to boot from this patch before and didn't
                    // succeed. Don't try again.
                    bail!(
                        "Already attempted and failed to boot patch {}",
                        patch.number
                    )
                }
            }
        }

>>>>>>> a18b90f0
        if let Some(public_key) = &self.patch_public_key {
            // If we have a public key, verify that the patch's hash has a signature.
            let signature = patch
                .signature
                .clone()
                .context("Patch signature is missing")?;

            // Check that the signature is valid.
            let patch_hash = signing::hash_file(&artifact_path)?;
            signing::check_signature(&patch_hash, &signature, public_key)?;
        } else {
            info!("No public key provided, skipping signature verification");
        }

        Ok(())
    }

<<<<<<< HEAD
=======
    /// Whether the given patch number is the last one we attempted to boot
    /// (whether it was successful or not).
    fn is_patch_last_attempted_patch(&self, patch_number: usize) -> bool {
        self.patches_state
            .last_attempted_patch
            .as_ref()
            .map(|patch| patch.number == patch_number)
            .unwrap_or(false)
    }

    /// Whether this patch is in the process of booting.
    fn is_currently_booting_patch(&self, patch_number: usize) -> bool {
        match &self.patches_state.currently_booting_patch {
            Some(currently_booting_patch) => currently_booting_patch.number == patch_number,
            None => false,
        }
    }

    /// The number of the patch we last successfully booted, if any.
    fn last_successful_boot_patch_number(&self) -> Option<usize> {
        self.patches_state
            .last_booted_patch
            .as_ref()
            .map(|patch| patch.number)
    }

>>>>>>> a18b90f0
    fn delete_patch_artifacts(&mut self, patch_number: usize) -> Result<()> {
        info!("Deleting patch artifacts for patch {}", patch_number);

        let patch_dir = self.patch_dir(patch_number);

        std::fs::remove_dir_all(&patch_dir)
            .map_err(|e| {
                error!("Failed to delete patch dir {}: {}", patch_dir.display(), e);
                e
            })
            .with_context(|| format!("Failed to delete patch dir {}", &patch_dir.display()))
    }

    /// Deletes artifacts for the provided bad_patch_number and attempts to set the next_boot_patch to the last
    /// successfully booted patch. If the last successfully booted patch is not bootable or has the same number
    /// as the patch we're falling back from, we clear it as well.
    fn try_fall_back_from_patch(&mut self, bad_patch_number: usize) {
        // No need to log failure – delete_patch_artifacts logs for us.
        let _ = self.delete_patch_artifacts(bad_patch_number);

        if let Some(ref next_boot_patch) = self.patches_state.next_boot_patch {
            // If our next boot patch is bad_patch_number, clear it.
            if next_boot_patch.number == bad_patch_number {
                self.patches_state.next_boot_patch = None;
            }
        }

        // If we think we can still boot from the last booted patch, set it as the next_boot_patch.
        // If something happened to render the last boot patch unbootable, clear it and delete its artifacts.
        if let Some(last_boot_patch) = self.patches_state.last_booted_patch.clone() {
            if last_boot_patch.number != bad_patch_number
                && self.validate_patch_is_bootable(&last_boot_patch).is_ok()
            {
                self.patches_state.next_boot_patch = Some(last_boot_patch);
            } else {
                self.patches_state.last_booted_patch = None;
                // No need to log failure – delete_patch_artifacts logs for us.
                let _ = self.delete_patch_artifacts(last_boot_patch.number);
            }
        }
    }

    /// Deletes all patch artifacts with numbers less than patch_number.
    /// We intentionally only delete older patch artifacts. Consider the case:
    ///
    /// 1. We start booting patch 2
    /// 2. While booting (i.e., in between boot start and boot success), we download and inflate patch 3
    /// 3. We finish booting patch 2
    ///
    /// Deleting all other patch artifacts would delete patch 3, and because we've "seen" patch 3,
    /// we would never try to download it again (it would be considered "bad").
    fn delete_patch_artifacts_older_than(&mut self, patch_number: usize) -> Result<()> {
        for entry in std::fs::read_dir(self.patches_dir())? {
            let entry = entry?;
            match entry.file_name().to_string_lossy().parse::<usize>() {
                Ok(number) if number < patch_number => {
                    // delete_patch_artifacts logs for us, no need to log here.
                    let _ = self.delete_patch_artifacts(number);
                }
                Ok(_) => {}
                Err(e) => {
                    error!(
                        "Failed to parse patch number from patches directory entry, deleting: {}",
                        e
                    );
                    // Attempt to delete the unrecognized directory, but don't stop
                    // the artifact deletion process if it fails.
                    let _ = std::fs::remove_dir_all(entry.path());
                }
            }
        }

        Ok(())
    }
}

impl ManagePatches for PatchManager {
    fn on_init(&mut self) -> Result<()> {
        // If we were booting a patch but never recorded a successful boot, we assume that
        // the patch failed to boot. Attempt to fall back.
<<<<<<< HEAD
=======
        // TODO: this should record a PatchInstallFailure event. https://github.com/shorebirdtech/updater/issues/188
>>>>>>> a18b90f0
        if let Some(failed_boot_patch) = self.patches_state.currently_booting_patch.clone() {
            self.try_fall_back_from_patch(failed_boot_patch.number);
            self.patches_state.currently_booting_patch = None;
            self.save_patches_state()?;
        }

        Ok(())
    }

    // The explicit lifetime is required for automock to work with Options.
    // See https://github.com/asomers/mockall/issues/61.
    #[allow(clippy::needless_lifetimes)]
    fn add_patch<'a>(
        &mut self,
        patch_number: usize,
        file_path: &Path,
        hash: &str,
        signature: Option<&'a str>,
    ) -> Result<()> {
        if !file_path.exists() {
            bail!("Patch file {} does not exist", file_path.display());
        }

        let patch_path = self.patch_artifact_path(patch_number);

        std::fs::create_dir_all(self.patch_dir(patch_number))
            .with_context(|| format!("create_dir_all failed for {}", patch_path.display()))?;

        std::fs::rename(file_path, &patch_path)?;

        let new_patch = PatchMetadata {
            number: patch_number,
            size: std::fs::metadata(&patch_path)?.len(),
            hash: hash.to_owned(),
            signature: signature.map(|s| s.to_owned()),
        };

        // If a patch was never booted (next_boot_patch != last_booted_patch), we should delete
        // it here before setting next_boot_patch to the new patch.
        if let (Some(last_boot_patch), Some(next_boot_patch)) = (
            self.patches_state.next_boot_patch.clone(),
            self.patches_state.last_booted_patch.clone(),
        ) {
            if last_boot_patch.number != next_boot_patch.number {
                let _ = self.delete_patch_artifacts(next_boot_patch.number);
            }
        }

        self.patches_state.next_boot_patch = Some(new_patch);
        self.patches_state.highest_seen_patch_number = self
            .patches_state
            .highest_seen_patch_number
            .map(|highest_patch_number: usize| highest_patch_number.max(patch_number))
            .or(Some(patch_number));
        self.save_patches_state()
    }

    fn last_successfully_booted_patch(&self) -> Option<PatchInfo> {
        self.patches_state
            .last_booted_patch
            .as_ref()
            .map(|patch| self.patch_info_for_number(patch.number))
    }

    fn currently_booting_patch(&self) -> Option<PatchInfo> {
        self.patches_state
            .currently_booting_patch
            .as_ref()
            .map(|patch| self.patch_info_for_number(patch.number))
    }

    fn next_boot_patch(&mut self) -> Option<PatchInfo> {
        let next_boot_patch = match self.patches_state.next_boot_patch.clone() {
            Some(patch) => patch,
            None => return None,
        };

        if let Err(e) = self.validate_patch_is_bootable(&next_boot_patch) {
            error!("Patch {} is not bootable: {}", next_boot_patch.number, e);

            self.try_fall_back_from_patch(next_boot_patch.number);

            if let Err(e) = self.save_patches_state() {
                error!("Failed to save patches state: {}", e);
            }
        }

        self.patches_state
            .next_boot_patch
            .as_ref()
            .map(|patch| self.patch_info_for_number(patch.number))
    }

    fn record_boot_start_for_patch(&mut self, patch_number: usize) -> Result<()> {
        let next_boot_patch = self
            .patches_state
            .next_boot_patch
            .clone()
            .context("No next_boot_patch")?;

        if next_boot_patch.number != patch_number {
            bail!(
                "Attempted to record boot success for patch {} but next_boot_patch is {}",
                patch_number,
                next_boot_patch.number
            );
        }

<<<<<<< HEAD
=======
        self.patches_state.last_attempted_patch = Some(next_boot_patch.clone());
>>>>>>> a18b90f0
        self.patches_state.currently_booting_patch = Some(next_boot_patch.clone());
        self.save_patches_state()
    }

    fn record_boot_success(&mut self) -> Result<()> {
        let boot_patch = self
            .patches_state
            .currently_booting_patch
            .clone()
            .context("No currently_booting_patch")?;

        self.patches_state.currently_booting_patch = None;
        self.patches_state.last_booted_patch = Some(boot_patch.clone());
        if let Err(e) = self.delete_patch_artifacts_older_than(boot_patch.number) {
            error!(
                "Failed to delete patch artifacts older than {}: {}",
                boot_patch.number, e
            );
        }
        self.save_patches_state()
    }

    fn record_boot_failure_for_patch(&mut self, patch_number: usize) -> Result<()> {
        self.patches_state.currently_booting_patch = None;
        self.try_fall_back_from_patch(patch_number);
        self.save_patches_state()
    }

    fn highest_seen_patch_number(&self) -> Option<usize> {
        self.patches_state.highest_seen_patch_number
    }

    fn reset(&mut self) -> Result<()> {
        self.patches_state = PatchesState::default();
        self.save_patches_state()?;
        std::fs::remove_dir_all(self.patches_dir()).with_context(|| {
            format!(
                "Failed to delete patches dir {}",
                self.patches_dir().display()
            )
        })
    }
}

#[cfg(test)]
impl PatchManager {
    pub fn manager_for_test(temp_dir: &TempDir) -> PatchManager {
        PatchManager::new(temp_dir.path().to_owned(), None)
    }

    pub fn add_patch_for_test(&mut self, temp_dir: &TempDir, patch_number: usize) -> Result<()> {
        self.add_signed_patch_for_test(temp_dir, patch_number, "hash", None)
    }

    pub fn add_signed_patch_for_test(
        &mut self,
        temp_dir: &TempDir,
        patch_number: usize,
        hash: &str,
        signature: Option<&str>,
    ) -> Result<()> {
        let file_path = &temp_dir
            .path()
            .join(format!("patch{}.vmcode", patch_number));
        std::fs::write(file_path, patch_number.to_string().repeat(patch_number)).unwrap();
        info!(
            "Adding patch {} with contents {} hash {} at {}",
            patch_number,
            patch_number.to_string().repeat(patch_number),
            hash,
            file_path.display()
        );
        self.add_patch(patch_number, file_path, hash, signature)
    }
}

#[cfg(test)]
mod debug_tests {
    use tempdir::TempDir;

    use super::PatchManager;

    #[test]
    fn manage_patches_is_debug() {
        let temp_dir = TempDir::new("patch_manager").unwrap();
        let patch_manager: Box<dyn super::ManagePatches> =
            Box::new(PatchManager::manager_for_test(&temp_dir));
        assert_eq!(format!("{:?}", patch_manager), "ManagePatches");
    }

    #[test]
    fn patch_manager_is_debug() {
        let temp_dir = TempDir::new("patch_manager").unwrap();
        let patch_manager = PatchManager::new(temp_dir.path().to_owned(), Some("public_key"));
        let expected_str = format!(
<<<<<<< HEAD
            "PatchManager {{ root_dir: \"{}\", patches_state: PatchesState {{ last_booted_patch: None, next_boot_patch: None, currently_booting_patch: None, highest_seen_patch_number: None }}, patch_public_key: Some(\"public_key\") }}",
=======
            "PatchManager {{ root_dir: \"{}\", patches_state: PatchesState {{ last_booted_patch: None, last_attempted_patch: None, next_boot_patch: None, currently_booting_patch: None, highest_seen_patch_number: None }}, patch_public_key: Some(\"public_key\") }}",
>>>>>>> a18b90f0
            temp_dir.path().display()
        );
        assert_eq!(format!("{:?}", patch_manager), expected_str);
    }
}

#[cfg(test)]
mod on_init_tests {
    use super::*;

    #[test]
    fn clears_currently_booting_patch() -> Result<()> {
        let temp_dir = TempDir::new("patch_manager").unwrap();
        let mut manager = PatchManager::manager_for_test(&temp_dir);

        // Add a patch and start to boot from it.
        manager.add_patch_for_test(&temp_dir, 1)?;
        manager.record_boot_start_for_patch(1)?;

        assert_eq!(
            manager
                .patches_state
                .currently_booting_patch
                .as_ref()
                .map(|p| p.number),
            Some(1)
        );
        assert_eq!(
            manager.next_boot_patch().as_ref().map(|p| p.number),
            Some(1)
        );

<<<<<<< HEAD
        // Simulate a restart.
=======
        // Simulate that the app is being started fresh (e.g. from a crash)
        manager = PatchManager::manager_for_test(&temp_dir);
        // Ensure that we didn't somehow lose next_boot_patch when recreating the manager.
        assert_eq!(
            manager.next_boot_patch().as_ref().map(|p| p.number),
            Some(1)
        );
>>>>>>> a18b90f0
        manager.on_init()?;

        // Verify that we are no longer booting from patch 1.
        assert!(manager.next_boot_patch().is_none());

        Ok(())
    }
}

#[cfg(test)]
mod add_patch_tests {
    use super::*;
    use std::path::Path;
    use tempdir::TempDir;

    #[test]
    fn errs_if_file_path_does_not_exist() {
        let mut manager = PatchManager::manager_for_test(&TempDir::new("patch_manager").unwrap());
        assert!(manager
            .add_patch(
                1,
                Path::new("/path/to/file/that/does/not/exist"),
                "hash",
                None,
            )
            .is_err());
    }

    #[test]
    fn adds_patch_successfully() {
        let patch_number = 1;
        let patch_file_contents = "patch contents";
        let temp_dir = TempDir::new("patch_manager").unwrap();
        let mut manager = PatchManager::manager_for_test(&temp_dir);

        let file_path = &temp_dir.path().join("patch1.vmcode");
        std::fs::write(file_path, patch_file_contents).unwrap();

        assert!(manager
            .add_patch(
                patch_number,
                Path::new(file_path),
                "hash",
                Some("my_signature")
            )
            .is_ok());

        assert_eq!(
            manager.patches_state.next_boot_patch,
            Some(PatchMetadata {
                number: patch_number,
                size: patch_file_contents.len() as u64,
                hash: "hash".to_string(),
                signature: Some("my_signature".to_owned())
            })
        );
        assert!(!file_path.exists());
        assert_eq!(manager.highest_seen_patch_number(), Some(patch_number));
    }

    #[test]
    fn does_not_set_higher_highest_seen_patch_number_if_added_patch_is_lower() -> Result<()> {
        let patch_file_contents = "patch contents";

        let temp_dir = TempDir::new("patch_manager")?;
        let mut manager = PatchManager::manager_for_test(&temp_dir);
        assert!(manager.highest_seen_patch_number().is_none());

        // Add patch 1
        let file_path = &temp_dir.path().join("patch.vmcode");
        std::fs::write(file_path, patch_file_contents)?;
        assert!(manager.add_patch(1, file_path, "hash", None).is_ok());
        assert_eq!(manager.highest_seen_patch_number(), Some(1));

        // Add patch 4, expect 4 to be the highest patch number we've seen
        let file_path = &temp_dir.path().join("patch.vmcode");
        std::fs::write(file_path, patch_file_contents)?;
        assert!(manager.add_patch(4, file_path, "hash", None).is_ok());
        assert_eq!(manager.highest_seen_patch_number(), Some(4));

        // Add patch 3, expect 4 to still be the highest patch number we've seen
        let file_path = &temp_dir.path().join("patch.vmcode");
        std::fs::write(file_path, patch_file_contents)?;
        assert!(manager.add_patch(3, file_path, "hash", None).is_ok());
        assert_eq!(manager.highest_seen_patch_number(), Some(4));

        Ok(())
    }
}

#[cfg(test)]
mod last_successfully_booted_patch_tests {
    use super::*;
    use tempdir::TempDir;

    #[test]
    fn returns_none_if_no_patch_has_been_booted() -> Result<()> {
        let temp_dir = TempDir::new("patch_manager").unwrap();
        let mut manager = PatchManager::manager_for_test(&temp_dir);
        manager.add_patch_for_test(&temp_dir, 1)?;
        assert!(manager.last_successfully_booted_patch().is_none());

        Ok(())
    }

    #[test]
    fn returns_value_from_patches_state() -> Result<()> {
        let temp_dir = TempDir::new("patch_manager").unwrap();
        let mut manager = PatchManager::manager_for_test(&temp_dir);
        manager.add_patch_for_test(&temp_dir, 1)?;

        let expected = PatchInfo {
            path: manager.patch_artifact_path(1),
            number: 1,
        };
        manager.patches_state.last_booted_patch = manager.patches_state.next_boot_patch.clone();
        assert_eq!(manager.last_successfully_booted_patch(), Some(expected));

        Ok(())
    }
}

#[cfg(test)]
mod next_boot_patch_tests {
    use super::*;
    use anyhow::Result;
    use tempdir::TempDir;

    #[test]
    fn returns_none_if_no_next_boot_patch() {
        let temp_dir = TempDir::new("patch_manager").unwrap();
        let mut manager = PatchManager::manager_for_test(&temp_dir);
        assert!(manager.next_boot_patch().is_none());
    }

    #[test]
    fn returns_none_if_next_boot_patch_is_not_bootable() -> Result<()> {
        let temp_dir = TempDir::new("patch_manager")?;
        let mut manager = PatchManager::manager_for_test(&temp_dir);
        manager.add_patch_for_test(&temp_dir, 1)?;

        // Write junk to the artifact, this should render the patch unbootable in the eyes
        // of the PatchManager.
        let artifact_path = manager.patch_artifact_path(1);
        std::fs::write(&artifact_path, "junk")?;

        assert!(manager.next_boot_patch().is_none());

        // Ensure the internal state is cleared.
        assert!(manager.patches_state.next_boot_patch.is_none());

        // The artifact should have been deleted.
        assert!(!&artifact_path.exists());

        Ok(())
    }

    #[test]
    fn clears_current_and_next_on_boot_failure_if_they_are_the_same() -> Result<()> {
        let patch_file_contents = "patch contents";
        let temp_dir = TempDir::new("patch_manager")?;
        let mut manager = PatchManager::manager_for_test(&temp_dir);
        let file_path = &temp_dir.path().join("patch1.vmcode");
        std::fs::write(file_path, patch_file_contents)?;
        assert!(manager.add_patch(1, file_path, "hash", None).is_ok());

        // Write junk to the artifact, this should render the patch unbootable in the eyes
        // of the PatchManager.
        let artifact_path = manager.patch_artifact_path(1);
        std::fs::write(&artifact_path, "junk")?;

        assert!(manager.next_boot_patch().is_none());

        // Ensure the internal state is cleared.
        assert!(manager.patches_state.next_boot_patch.is_none());
        assert!(manager.patches_state.last_booted_patch.is_none());

        // The artifact should have been deleted.
        assert!(!&artifact_path.exists());

        Ok(())
    }

    #[test]
    fn falls_back_to_last_booted_patch_if_still_bootable() -> Result<()> {
        let patch_file_contents = "patch contents";
        let temp_dir = TempDir::new("patch_manager")?;
        let mut manager = PatchManager::manager_for_test(&temp_dir);
        let file_path = &temp_dir.path().join("patch1.vmcode");
        std::fs::write(file_path, patch_file_contents)?;

        // Add patch 1, pretend it booted successfully.
        assert!(manager.add_patch(1, file_path, "hash", None).is_ok());
        assert!(manager.record_boot_start_for_patch(1).is_ok());
        assert!(manager.record_boot_success().is_ok());

        // Add patch 2, pretend it failed to boot.
        let file_path = &temp_dir.path().join("patch2.vmcode");
        std::fs::write(file_path, patch_file_contents)?;
        assert!(manager.add_patch(2, file_path, "hash", None).is_ok());
        assert!(manager.record_boot_start_for_patch(2).is_ok());
        assert!(manager.record_boot_failure_for_patch(2).is_ok());

        // Verify that we will next attempt to boot from patch 1.
        assert_eq!(manager.next_boot_patch().unwrap().number, 1);

        Ok(())
    }

    #[test]
    fn does_not_fall_back_to_last_booted_patch_if_corrupted() -> Result<()> {
        let patch_file_contents = "patch contents";
        let temp_dir = TempDir::new("patch_manager")?;
        let mut manager = PatchManager::manager_for_test(&temp_dir);
        let file_path = &temp_dir.path().join("patch1.vmcode");
        std::fs::write(file_path, patch_file_contents)?;

        // Add patch 1, pretend it booted successfully.
        assert!(manager.add_patch(1, file_path, "hash", None).is_ok());
        assert!(manager.record_boot_start_for_patch(1).is_ok());
        assert!(manager.record_boot_success().is_ok());

        // Add patch 2, pretend it failed to boot.
        let file_path = &temp_dir.path().join("patch2.vmcode");
        std::fs::write(file_path, patch_file_contents)?;
        assert!(manager.add_patch(2, file_path, "hash", None).is_ok());
        assert!(manager.record_boot_start_for_patch(2).is_ok());
        assert!(manager.record_boot_failure_for_patch(2).is_ok());

        // Write junk to patch 1's artifact. This should prevent us from falling back to it.
        let patch_1_artifact_path = manager.patch_artifact_path(1);
        std::fs::write(patch_1_artifact_path, "junk")?;

        // Verify that we will not attempt to boot from either patch.
        assert!(manager.next_boot_patch().is_none());

        Ok(())
    }

    #[test]
    fn returns_none_patch_if_first_patch_failed_to_boot() -> Result<()> {
        let temp_dir = TempDir::new("patch_manager")?;
        let mut manager = PatchManager::manager_for_test(&temp_dir);

        // Add a first patch and pretend it failed to boot.
        manager.add_patch_for_test(&temp_dir, 1)?;
        manager.record_boot_start_for_patch(1)?;
        manager.record_boot_failure_for_patch(1)?;

        // Because there is no previous patch, we should not attempt to boot any patch.
        assert!(manager.next_boot_patch().is_none());

        Ok(())
    }

    #[test]
    fn returns_last_booted_patch_if_next_patch_failed_to_boot() -> Result<()> {
        let temp_dir = TempDir::new("patch_manager")?;
        let mut manager = PatchManager::manager_for_test(&temp_dir);

        // Add a first patch and pretend it booted successfully.
        manager.add_patch_for_test(&temp_dir, 1)?;
        manager.record_boot_start_for_patch(1)?;
        manager.record_boot_success()?;

        // Add a second patch and pretend it failed to boot.
        manager.add_patch_for_test(&temp_dir, 2)?;
        manager.record_boot_start_for_patch(2)?;
        manager.record_boot_failure_for_patch(2)?;

        // Verify that we will next attempt to boot from patch 1.
        assert_eq!(manager.next_boot_patch().unwrap().number, 1);

        Ok(())
    }

    #[test]
    fn returns_none_if_first_patch_did_not_successfully_boot() -> Result<()> {
        let temp_dir = TempDir::new("patch_manager")?;
        let mut manager = PatchManager::manager_for_test(&temp_dir);

        // Add a first patch and record that we started booting it, but not that it succeeded.
        manager.add_patch_for_test(&temp_dir, 1)?;
        manager.record_boot_start_for_patch(1)?;

<<<<<<< HEAD
        // Simulate a restart.
=======
        // Simulate that the app is being started fresh (e.g. from a crash)
        manager = PatchManager::manager_for_test(&temp_dir);
>>>>>>> a18b90f0
        manager.on_init()?;

        assert!(manager.next_boot_patch().is_none());

        Ok(())
    }

    #[test]
    fn returns_none_if_next_patch_did_not_successfully_boot() -> Result<()> {
        let temp_dir = TempDir::new("patch_manager")?;
        let mut manager = PatchManager::manager_for_test(&temp_dir);

        // Add a first patch and pretend it booted successfully.
        manager.add_patch_for_test(&temp_dir, 1)?;
        manager.record_boot_start_for_patch(1)?;
        manager.record_boot_success()?;

        // Add a second patch and record that we started booting it, but not that it succeeded.
        manager.add_patch_for_test(&temp_dir, 2)?;
        manager.record_boot_start_for_patch(2)?;

<<<<<<< HEAD
        // Simulate a restart.
=======
        // Simulate that the app is being started fresh (e.g. from a crash)
        manager = PatchManager::manager_for_test(&temp_dir);
>>>>>>> a18b90f0
        manager.on_init()?;

        assert!(manager
            .next_boot_patch()
            .is_some_and(|patch| patch.number == 1));

        Ok(())
    }

    // The constant values below were generated by taking an arbitrary sha256 hash (INFLATED_PATCH_HASH)
    // and using openssl to sign it with the private key corresponding to `PUBLIC_KEY`.

    // The base64-encoded public key in a DER format. This is required by ring to verify signatures.
    // See https://docs.rs/ring/latest/ring/signature/index.html#signing-and-verifying-with-rsa-pkcs1-15-padding
    const PUBLIC_KEY: &str = "MIIBCgKCAQEA2wdpEGbuvlPsb9i0qYrfMefJnEw1BHTi8SYZTKrXOvJWmEpPE1hWfbkvYzXu5a96gV1yocF3DMwn04VmRlKhC4AhsD0NL0UNhYhotbKG91Kwi1vAXpHhCdz5gQEBw0K1uB4Jz+zK6WK+31PryYpwLwbyXNqXoY8IAAUQ4STsHYV5w+BMSi8pepWMRd7DR9RHcbNOZlJvdBQ5NxvB4JN4dRMq8cC73ez1P9d7Dfwv3TWY+he9EmuXLT2UivZSlHIrGBa7MFfqyUe2ro0F7Te/B0si12itBbWIqycvqcXjeOPNn6WEpqN7IWjb9LUh162JyYaz5Lb/VeeJX8LKtElccwIDAQAB";

    // The message that was signed. In practice, this will be the sha256 hash of an inflated patch artifact.
    const INFLATED_PATCH_HASH: &str =
        "6b86b273ff34fce19d6b804eff5a3f5747ada4eaa22f1d49c01e52ddb7875b4b";

    // The base64-encoded signature of `INFLATED_PATCH_HASH` created using the private key corresponding
    // to `PUBLIC_KEY`.
    const SIGNATURE: &str = "ZGccldv01XqHQ76bXuKV/9EQnNK0Q+reQ9bJHVnGfLldF+BLRx0divgPfKP5Df9BJPA3dw1Z1VortfepmMGebP3kS593l5zoktu9MIepxvRAFWNKE5PDTIIvCL/ddTPEHt6NNCeD6HLOMLzbEX3cFZa+lq3UymGi0aqA5DlXirJBGtopojc9nOXZ22n/qHNZIHEkGcqKbSMSK9oC55whKHnlJTbCXdmSyDc65B4PcgseqJom1riVK3XGW1YMrSpuMAU+CDT7HhdESmI1UtH1bYeBITfRhQztdDTfti2vJTf2Y+lYC99CFiISgD7f1m0KUcC+VnEAMZSYtgxSk6AX2A==";

    #[test]
    fn returns_none_if_public_key_is_invalid() -> Result<()> {
        let temp_dir = TempDir::new("patch_manager")?;
        let mut manager = PatchManager::new(temp_dir.path().to_path_buf(), Some("not a valid key"));

        manager.add_signed_patch_for_test(&temp_dir, 1, INFLATED_PATCH_HASH, Some(SIGNATURE))?;

        assert!(manager.next_boot_patch().is_none());

        Ok(())
    }

    #[test]
    fn returns_none_if_patch_is_missing_expected_signature() -> Result<()> {
        let temp_dir = TempDir::new("patch_manager")?;
        let mut manager = PatchManager::new(temp_dir.path().to_path_buf(), Some(PUBLIC_KEY));

        manager.add_signed_patch_for_test(&temp_dir, 1, INFLATED_PATCH_HASH, None)?;

        assert!(manager.next_boot_patch().is_none());

        Ok(())
    }

    #[test]
    fn returns_none_if_patch_has_invalid_signature() -> Result<()> {
        let temp_dir = TempDir::new("patch_manager")?;
        let mut manager = PatchManager::new(temp_dir.path().to_path_buf(), Some(PUBLIC_KEY));

        // Using MESSAGE as a signature because it is valid base64, but not a valid signature.
        manager.add_signed_patch_for_test(
            &temp_dir,
            1,
            INFLATED_PATCH_HASH,
            Some(INFLATED_PATCH_HASH),
        )?;

        assert!(manager.next_boot_patch().is_none());

        Ok(())
    }

    #[test]
    fn returns_patch_if_patch_has_valid_signature() -> Result<()> {
        let temp_dir = TempDir::new("patch_manager")?;
        let mut manager = PatchManager::new(temp_dir.path().to_path_buf(), Some(PUBLIC_KEY));

        manager.add_signed_patch_for_test(&temp_dir, 1, INFLATED_PATCH_HASH, Some(SIGNATURE))?;

        assert!(manager.next_boot_patch().is_some());
        let patch = manager.next_boot_patch().unwrap();
        assert_eq!(patch.number, 1);

        Ok(())
    }

    #[test]
    fn returns_patch_with_arbitrary_signature_if_no_public_key() -> Result<()> {
        let temp_dir = TempDir::new("patch_manager")?;
        // Create a PatchManager without a public key.
        let mut manager = PatchManager::manager_for_test(&temp_dir);

        manager.add_signed_patch_for_test(
            &temp_dir,
            1,
            INFLATED_PATCH_HASH,
            Some("not a valid signature"),
        )?;

        assert!(manager.next_boot_patch().is_some());
        let patch = manager.next_boot_patch().unwrap();
        assert_eq!(patch.number, 1);

        Ok(())
    }
}

#[cfg(test)]
mod fall_back_tests {
    use super::*;

    #[test]
    fn does_nothing_if_no_patch_exists() -> Result<()> {
        let temp_dir = TempDir::new("patch_manager")?;
        let mut manager = PatchManager::manager_for_test(&temp_dir);

        assert!(manager.patches_state.last_booted_patch.is_none());
        assert!(manager.patches_state.next_boot_patch.is_none());

        manager.try_fall_back_from_patch(1);

        assert!(manager.patches_state.last_booted_patch.is_none());
        assert!(manager.patches_state.next_boot_patch.is_none());

        Ok(())
    }

    #[test]
    fn sets_next_patch_to_latest_patch_if_no_next_patch_exists() -> Result<()> {
        let temp_dir = TempDir::new("patch_manager")?;
        let mut manager = PatchManager::manager_for_test(&temp_dir);

        assert!(manager.patches_state.next_boot_patch.is_none());

        manager.patches_state.last_booted_patch = Some(PatchMetadata {
            number: 1,
            size: 1,
            hash: "hash".to_string(),
            signature: Some("signature".to_owned()),
        });
        manager.try_fall_back_from_patch(1);

        assert_eq!(
            manager.patches_state.next_boot_patch,
            manager.patches_state.last_booted_patch
        );

        Ok(())
    }

    #[test]
    fn sets_next_patch_to_latest_patch_if_both_are_present() -> Result<()> {
        let temp_dir = TempDir::new("patch_manager")?;
        let mut manager = PatchManager::manager_for_test(&temp_dir);

        // Download and successfully boot from patch 1
        manager.add_patch_for_test(&temp_dir, 1)?;
        manager.record_boot_start_for_patch(1)?;
        manager.record_boot_success()?;

        // Download and fall back from patch 2
        manager.add_patch_for_test(&temp_dir, 2)?;

        manager.try_fall_back_from_patch(2);

        assert_eq!(manager.patches_state.last_booted_patch.unwrap().number, 1);
        assert_eq!(manager.patches_state.next_boot_patch.unwrap().number, 1);

        Ok(())
    }

    #[test]
    fn clears_next_and_last_patches_if_both_fail_validation() -> Result<()> {
        let temp_dir = TempDir::new("patch_manager")?;
        let mut manager = PatchManager::manager_for_test(&temp_dir);

        // Download and successfully boot from patch 1, and then corrupt it on disk.
        manager.add_patch_for_test(&temp_dir, 1)?;
        manager.record_boot_start_for_patch(1)?;
        manager.record_boot_success()?;
        let patch_1_path = manager.patch_artifact_path(1);
        std::fs::write(patch_1_path, "junkjunkjunk")?;

        // Download and fall back from patch 2
        manager.add_patch_for_test(&temp_dir, 2)?;

        manager.try_fall_back_from_patch(2);

        // Neither patch should exist.
        assert!(manager.patches_state.last_booted_patch.is_none());
        assert!(manager.patches_state.next_boot_patch.is_none());

        Ok(())
    }

    #[test]
    fn does_not_clear_next_patch_if_changed_since_boot_start() -> Result<()> {
        let temp_dir = TempDir::new("patch_manager")?;
        let mut manager = PatchManager::manager_for_test(&temp_dir);

        // Simulate a situation where we download both patches 1 and 2.
        manager.add_patch_for_test(&temp_dir, 1)?;

        // Start booting from patch 1.
        manager.record_boot_start_for_patch(1)?;

        // Download patch 2 before patch 1 finishes booting.
        manager.add_patch_for_test(&temp_dir, 2)?;

        manager.record_boot_failure_for_patch(1)?;

        manager.try_fall_back_from_patch(1);

        assert!(manager.patches_state.last_booted_patch.is_none());
        assert_eq!(manager.patches_state.next_boot_patch.unwrap().number, 2);

        Ok(())
    }

    #[test]
    fn succeeds_if_deleting_artifacts_fails() -> Result<()> {
        let temp_dir = TempDir::new("patch_manager")?;
        let mut manager = PatchManager::manager_for_test(&temp_dir);

        // Download and successfully boot from patch 1, and then corrupt it on disk.
        manager.add_patch_for_test(&temp_dir, 1)?;
        manager.record_boot_start_for_patch(1)?;
        manager.record_boot_success()?;

        // Download patch 2.
        manager.add_patch_for_test(&temp_dir, 2)?;

        // Remove all data for both patches.
        let patch_dir = manager.patch_dir(1);
        std::fs::remove_dir_all(patch_dir)?;
        let patch_dir = manager.patch_dir(2);
        std::fs::remove_dir_all(patch_dir)?;

        manager.try_fall_back_from_patch(2);

        assert!(manager.patches_state.last_booted_patch.is_none());
        assert!(manager.patches_state.next_boot_patch.is_none());

        Ok(())
    }
}

#[cfg(test)]
mod record_boot_success_for_patch_tests {
    use super::*;
    use anyhow::{Ok, Result};
    use tempdir::TempDir;

    #[test]
    fn errs_if_no_next_boot_patch() -> Result<()> {
        let temp_dir = TempDir::new("patch_manager")?;
        let mut manager = PatchManager::manager_for_test(&temp_dir);

        // This should fail because no patches have been added.
        assert!(manager.record_boot_success().is_err());

        Ok(())
    }

    #[test]
    fn errs_if_patch_number_does_not_match_next_patch() -> Result<()> {
        let patch_number = 1;
        let patch_file_contents = "patch contents";
        let temp_dir = TempDir::new("patch_manager")?;
        let mut manager = PatchManager::manager_for_test(&temp_dir);
        let file_path = &temp_dir.path().join("patch1.vmcode");
        std::fs::write(file_path, patch_file_contents)?;
        assert!(manager
            .add_patch(patch_number, file_path, "hash", None)
            .is_ok());
        assert!(manager.record_boot_success().is_err());

        Ok(())
    }

    #[test]
    fn succeeds_when_provided_next_boot_patch_number() -> Result<()> {
        let patch_number = 1;
        let patch_file_contents = "patch contents";
        let temp_dir = TempDir::new("patch_manager")?;
        let mut manager = PatchManager::manager_for_test(&temp_dir);
        let file_path = &temp_dir.path().join("patch1.vmcode");
        std::fs::write(file_path, patch_file_contents)?;
        assert!(manager
            .add_patch(patch_number, file_path, "hash", None)
            .is_ok());

        assert!(manager.record_boot_start_for_patch(1).is_ok());
        assert!(manager.record_boot_success().is_ok());

        Ok(())
    }

    #[test]
    fn deletes_other_patch_artifacts() -> Result<()> {
        let temp_dir = TempDir::new("patch_manager")?;
        let mut manager = PatchManager::manager_for_test(&temp_dir);

        // Download patches 1, 2, and 3 before we start booting from patch 2.
        manager.add_patch_for_test(&temp_dir, 1)?;
        manager.add_patch_for_test(&temp_dir, 2)?;
        manager.add_patch_for_test(&temp_dir, 3)?;

        // Start booting from our latest patch.
        manager.record_boot_start_for_patch(3)?;

        // Download patch 4 while we're booting from patch 3.
        manager.add_patch_for_test(&temp_dir, 4)?;

        // Record success for patch 3, make sure the artifact still exists.
        manager.record_boot_success()?;

        // Make sure that recording success for patch 2 deleted artifacts for prior
        // patches but not for subsequent patches.
        let mut patch_dir_names = std::fs::read_dir(manager.patches_dir())?
            .map(|res| res.map(|e| e.path()))
            .map(|e| e.unwrap())
            .map(|e| e.file_name().unwrap().to_owned())
            .collect::<Vec<_>>();
        patch_dir_names.sort();
        assert_eq!(patch_dir_names, vec!["3", "4"]);

        Ok(())
    }

    #[test]
    fn deletes_unrecognized_directories_in_patches_dir() -> Result<()> {
        let temp_dir = TempDir::new("patch_manager")?;
        let mut manager = PatchManager::manager_for_test(&temp_dir);

        // Add a junk directory to the patches directory.
        let junk_dir = manager.patches_dir().join("junk");
        std::fs::create_dir_all(&junk_dir)?;

        manager.add_patch_for_test(&temp_dir, 1)?;
        manager.add_patch_for_test(&temp_dir, 2)?;
        manager.record_boot_start_for_patch(2)?;
        manager.record_boot_success()?;

        assert!(!junk_dir.exists());
        assert!(!manager.patch_dir(1).exists());

        Ok(())
    }
}

#[cfg(test)]
mod record_boot_failure_for_patch_tests {
    use super::*;
    use anyhow::{Ok, Result};
    use tempdir::TempDir;

    #[test]
    fn deletes_failed_patch_artifacts() -> Result<()> {
        let temp_dir = TempDir::new("patch_manager")?;
        let mut manager = PatchManager::manager_for_test(&temp_dir);
        manager.add_patch_for_test(&temp_dir, 1)?;
        assert!(manager.record_boot_start_for_patch(1).is_ok());
        assert!(manager.record_boot_success().is_ok());
        let succeeded_patch_artifact_path = manager.patch_artifact_path(1);

        manager.add_patch_for_test(&temp_dir, 2)?;
        let failed_patch_artifact_path = manager.patch_artifact_path(2);

        // Make sure patch artifacts exist
        assert!(failed_patch_artifact_path.exists());
        assert!(succeeded_patch_artifact_path.exists());

        assert!(manager.record_boot_start_for_patch(2).is_ok());
        assert!(manager.record_boot_failure_for_patch(2).is_ok());
        assert!(!failed_patch_artifact_path.exists());

        Ok(())
    }

    #[test]
    fn clears_last_booted_patch_if_it_is_the_failed_patch() -> Result<()> {
        let temp_dir = TempDir::new("patch_manager")?;
        let mut manager = PatchManager::manager_for_test(&temp_dir);
        manager.add_patch_for_test(&temp_dir, 1)?;
        let patch_artifact_path = manager.patch_artifact_path(1);

        // Pretend we booted from this patch
        assert!(manager.record_boot_start_for_patch(1).is_ok());
        assert!(manager.record_boot_success().is_ok());
        assert_eq!(manager.last_successfully_booted_patch().unwrap().number, 1);
        assert_eq!(manager.next_boot_patch().unwrap().number, 1);
        assert!(patch_artifact_path.exists());

        // Now pretend it failed to boot
        assert!(manager.record_boot_start_for_patch(1).is_ok());
        assert!(manager.record_boot_failure_for_patch(1).is_ok());
        assert!(manager.last_successfully_booted_patch().is_none());
        assert!(manager.next_boot_patch().is_none());
        assert!(!patch_artifact_path.exists());

        Ok(())
    }
}

#[cfg(test)]
mod highest_seen_patch_number_tests {
    use super::*;
    use anyhow::{Ok, Result};
    use tempdir::TempDir;

    #[test]
    fn returns_value_from_internal_state() -> Result<()> {
        let temp_dir = TempDir::new("patch_manager")?;
        let mut manager = PatchManager::manager_for_test(&temp_dir);

        assert!(manager.patches_state.highest_seen_patch_number.is_none());
        assert!(manager.highest_seen_patch_number().is_none());

        manager.patches_state.highest_seen_patch_number = Some(1);
        assert_eq!(manager.highest_seen_patch_number(), Some(1));

        Ok(())
    }
}

#[cfg(test)]
mod reset_tests {
    use super::*;
    use anyhow::{Ok, Result};
    use tempdir::TempDir;

    #[test]
    fn deletes_patches_dir_and_resets_patches_state() -> Result<()> {
        let temp_dir = TempDir::new("patch_manager")?;
        let mut manager = PatchManager::manager_for_test(&temp_dir);
        manager.add_patch_for_test(&temp_dir, 1)?;
        let path_artifacts_dir = manager.patches_dir();

        // Make sure the directory and artifact files were created
        assert!(path_artifacts_dir.exists());
        assert_eq!(std::fs::read_dir(&path_artifacts_dir).unwrap().count(), 1);

        assert!(manager.reset().is_ok());

        // Make sure the directory and artifact files were deleted
        assert!(!path_artifacts_dir.exists());

        Ok(())
    }
}<|MERGE_RESOLUTION|>--- conflicted
+++ resolved
@@ -43,16 +43,11 @@
     /// as the last booted patch patch if no new patch has been downloaded.
     next_boot_patch: Option<PatchMetadata>,
 
-    /// The patch that is currently booting, if any. If the system initializes and
-    /// this has a value, we will consider this patch to have failed to boot.
-<<<<<<< HEAD
-=======
     /// This is given a value when we start booting a patch (record_boot_start_for_patch) and is
     /// cleared when:
     ///  - the patch boots successfully (record_boot_success)
     ///  - the patch fails to boot (record_boot_failure_for_patch)
     ///  - the system initializes (on_init, we take this to mean the patch failed to boot)
->>>>>>> a18b90f0
     currently_booting_patch: Option<PatchMetadata>,
 
     /// The highest patch number we have seen. This may be higher than the last booted
@@ -64,11 +59,7 @@
 #[cfg_attr(test, automock)]
 pub trait ManagePatches {
     /// Triggers any initialization logic needed by the patch manager. This is intended
-<<<<<<< HEAD
-    /// to be called when Shorebird is initialized by the Flutter engine.
-=======
     /// to be called when Shorebird is initialized by the Flutter engine (shorebird_init).
->>>>>>> a18b90f0
     fn on_init(&mut self) -> Result<()>;
 
     /// Copies the patch file at file_path to the manager's directory structure sets
@@ -231,36 +222,6 @@
             );
         }
 
-<<<<<<< HEAD
-=======
-        // If the last boot we tried was this patch, make sure we succeeded or the patch is bad.
-        // If we are currently in the process of booting this patch for the first time, this check
-        // will always fail, so skip it.
-        // TODO: this validation only needs to happen once. Move to on_init.
-        if !self.is_currently_booting_patch(patch.number)
-            && self.is_patch_last_attempted_patch(patch.number)
-        {
-            // We are trying to boot from the same patch that we tried to boot from last time.
-
-            match self.last_successful_boot_patch_number() {
-                Some(last_successful_patch_number)
-                    if last_successful_patch_number == patch.number =>
-                {
-                    // Our last boot attempt was this patch, and we've successfully booted from this
-                    // patch before.  This patch is safe to boot from.
-                }
-                _ => {
-                    // We've tried to boot from this patch before and didn't
-                    // succeed. Don't try again.
-                    bail!(
-                        "Already attempted and failed to boot patch {}",
-                        patch.number
-                    )
-                }
-            }
-        }
-
->>>>>>> a18b90f0
         if let Some(public_key) = &self.patch_public_key {
             // If we have a public key, verify that the patch's hash has a signature.
             let signature = patch
@@ -278,35 +239,6 @@
         Ok(())
     }
 
-<<<<<<< HEAD
-=======
-    /// Whether the given patch number is the last one we attempted to boot
-    /// (whether it was successful or not).
-    fn is_patch_last_attempted_patch(&self, patch_number: usize) -> bool {
-        self.patches_state
-            .last_attempted_patch
-            .as_ref()
-            .map(|patch| patch.number == patch_number)
-            .unwrap_or(false)
-    }
-
-    /// Whether this patch is in the process of booting.
-    fn is_currently_booting_patch(&self, patch_number: usize) -> bool {
-        match &self.patches_state.currently_booting_patch {
-            Some(currently_booting_patch) => currently_booting_patch.number == patch_number,
-            None => false,
-        }
-    }
-
-    /// The number of the patch we last successfully booted, if any.
-    fn last_successful_boot_patch_number(&self) -> Option<usize> {
-        self.patches_state
-            .last_booted_patch
-            .as_ref()
-            .map(|patch| patch.number)
-    }
-
->>>>>>> a18b90f0
     fn delete_patch_artifacts(&mut self, patch_number: usize) -> Result<()> {
         info!("Deleting patch artifacts for patch {}", patch_number);
 
@@ -387,10 +319,7 @@
     fn on_init(&mut self) -> Result<()> {
         // If we were booting a patch but never recorded a successful boot, we assume that
         // the patch failed to boot. Attempt to fall back.
-<<<<<<< HEAD
-=======
         // TODO: this should record a PatchInstallFailure event. https://github.com/shorebirdtech/updater/issues/188
->>>>>>> a18b90f0
         if let Some(failed_boot_patch) = self.patches_state.currently_booting_patch.clone() {
             self.try_fall_back_from_patch(failed_boot_patch.number);
             self.patches_state.currently_booting_patch = None;
@@ -499,10 +428,6 @@
             );
         }
 
-<<<<<<< HEAD
-=======
-        self.patches_state.last_attempted_patch = Some(next_boot_patch.clone());
->>>>>>> a18b90f0
         self.patches_state.currently_booting_patch = Some(next_boot_patch.clone());
         self.save_patches_state()
     }
@@ -598,11 +523,7 @@
         let temp_dir = TempDir::new("patch_manager").unwrap();
         let patch_manager = PatchManager::new(temp_dir.path().to_owned(), Some("public_key"));
         let expected_str = format!(
-<<<<<<< HEAD
             "PatchManager {{ root_dir: \"{}\", patches_state: PatchesState {{ last_booted_patch: None, next_boot_patch: None, currently_booting_patch: None, highest_seen_patch_number: None }}, patch_public_key: Some(\"public_key\") }}",
-=======
-            "PatchManager {{ root_dir: \"{}\", patches_state: PatchesState {{ last_booted_patch: None, last_attempted_patch: None, next_boot_patch: None, currently_booting_patch: None, highest_seen_patch_number: None }}, patch_public_key: Some(\"public_key\") }}",
->>>>>>> a18b90f0
             temp_dir.path().display()
         );
         assert_eq!(format!("{:?}", patch_manager), expected_str);
@@ -635,9 +556,6 @@
             Some(1)
         );
 
-<<<<<<< HEAD
-        // Simulate a restart.
-=======
         // Simulate that the app is being started fresh (e.g. from a crash)
         manager = PatchManager::manager_for_test(&temp_dir);
         // Ensure that we didn't somehow lose next_boot_patch when recreating the manager.
@@ -645,7 +563,6 @@
             manager.next_boot_patch().as_ref().map(|p| p.number),
             Some(1)
         );
->>>>>>> a18b90f0
         manager.on_init()?;
 
         // Verify that we are no longer booting from patch 1.
@@ -931,12 +848,8 @@
         manager.add_patch_for_test(&temp_dir, 1)?;
         manager.record_boot_start_for_patch(1)?;
 
-<<<<<<< HEAD
-        // Simulate a restart.
-=======
         // Simulate that the app is being started fresh (e.g. from a crash)
         manager = PatchManager::manager_for_test(&temp_dir);
->>>>>>> a18b90f0
         manager.on_init()?;
 
         assert!(manager.next_boot_patch().is_none());
@@ -958,12 +871,8 @@
         manager.add_patch_for_test(&temp_dir, 2)?;
         manager.record_boot_start_for_patch(2)?;
 
-<<<<<<< HEAD
-        // Simulate a restart.
-=======
         // Simulate that the app is being started fresh (e.g. from a crash)
         manager = PatchManager::manager_for_test(&temp_dir);
->>>>>>> a18b90f0
         manager.on_init()?;
 
         assert!(manager
